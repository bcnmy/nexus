--- conflicted
+++ resolved
@@ -22,27 +22,11 @@
 /// @author @filmakarov | Biconomy | filipp.makarov@biconomy.io
 /// @author @zeroknots | Rhinestone.wtf | zeroknots.eth
 /// Special thanks to the Solady team for foundational contributions: https://github.com/Vectorized/solady
-<<<<<<< HEAD
-contract NexusAccountFactory is INexusAccountFactory, Stakeable {
-    /// @notice Stores the implementation contract address used to create new Nexus instances.
-    /// @dev This address is set once upon deployment and cannot be changed afterwards.
-    address public immutable ACCOUNT_IMPLEMENTATION;
-
-    // Review may not need stakeable here
-
-    /// @notice Constructor to set the smart account implementation address.
-    /// @param implementation The address of the Nexus implementation to be used for all deployments.
-    constructor(address implementation, address owner) Stakeable(owner) {
-        require(implementation != address(0), ImplementationAddressCanNotBeZero());
-        ACCOUNT_IMPLEMENTATION = implementation;
-    }
-=======
 contract NexusAccountFactory is AbstractNexusFactory {
     /// @notice Constructor to set the smart account implementation address and owner.
     /// @param implementation_ The address of the Nexus implementation to be used for all deployments.
     /// @param owner_ The address of the owner of the factory.
     constructor(address implementation_, address owner_) AbstractNexusFactory(implementation_, owner_) {}
->>>>>>> d63d0157
 
     /// @notice Creates a new Nexus account with the provided initialization data.
     /// @param initData Initialization data to be called on the new Smart Account.
