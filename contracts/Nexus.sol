// SPDX-License-Identifier: MIT
pragma solidity ^0.8.24;

// ──────────────────────────────────────────────────────────────────────────────
//     _   __    _  __
//    / | / /__ | |/ /_  _______
//   /  |/ / _ \|   / / / / ___/
//  / /|  /  __/   / /_/ (__  )
// /_/ |_/\___/_/|_\__,_/____/
//
// ──────────────────────────────────────────────────────────────────────────────
// Nexus: A suite of contracts for Modular Smart Account compliant with ERC-7579 and ERC-4337, developed by Biconomy.
// Learn more at https://biconomy.io. For security issues, contact: security@biconomy.io

<<<<<<< HEAD
import { UUPSUpgradeable } from "solady/utils/UUPSUpgradeable.sol";
=======
import { UUPSUpgradeable } from "solady/src/utils/UUPSUpgradeable.sol";
import { EIP712 } from "solady/src/utils/EIP712.sol";
>>>>>>> 7a1a69d7
import { PackedUserOperation } from "account-abstraction/contracts/interfaces/PackedUserOperation.sol";

import { ExecLib } from "./lib/ExecLib.sol";
import { INexus } from "./interfaces/INexus.sol";
import { Execution } from "./types/DataTypes.sol";
import { BaseAccount } from "./base/BaseAccount.sol";
import { ModuleManager } from "./base/ModuleManager.sol";
import { IModule } from "./interfaces/modules/IModule.sol";
import { ExecutionHelper } from "./base/ExecutionHelper.sol";
import { IValidator } from "./interfaces/modules/IValidator.sol";
import { MODULE_TYPE_VALIDATOR, MODULE_TYPE_EXECUTOR, MODULE_TYPE_FALLBACK, MODULE_TYPE_HOOK, VALIDATION_FAILED } from "./types/Constants.sol";
import { ModeLib, ExecutionMode, ExecType, CallType, CALLTYPE_BATCH, CALLTYPE_SINGLE, EXECTYPE_DEFAULT, EXECTYPE_TRY } from "./lib/ModeLib.sol";

/// @title Nexus - Smart Account
/// @notice This contract integrates various functionalities to handle modular smart accounts compliant with ERC-7579 and ERC-4337 standards.
/// @dev Comprehensive suite of methods for managing smart accounts, integrating module management, execution management, and upgradability via UUPS.
/// @author @livingrockrises | Biconomy | chirag@biconomy.io
/// @author @aboudjem | Biconomy | adam.boudjemaa@biconomy.io
/// @author @filmakarov | Biconomy | filipp.makarov@biconomy.io
/// @author @zeroknots | Rhinestone.wtf | zeroknots.eth
/// Special thanks to the Solady team for foundational contributions: https://github.com/Vectorized/solady
contract Nexus is INexus, EIP712, BaseAccount, ExecutionHelper, ModuleManager, UUPSUpgradeable {
    using ModeLib for ExecutionMode;
    using ExecLib for bytes;

    /// @dev Precomputed `typeHash` used to produce EIP-712 compliant hash when applying the anti
    ///      cross-account-replay layer.
    ///
    ///      The original hash must either be:
    ///         - An EIP-191 hash: keccak256("\x19Ethereum Signed Message:\n" || len(someMessage) || someMessage)
    ///         - An EIP-712 hash: keccak256("\x19\x01" || someDomainSeparator || hashStruct(someStruct))
    bytes32 private constant _MESSAGE_TYPEHASH = keccak256("BiconomyNexusMessage(bytes32 hash)");

    /// @dev `keccak256("PersonalSign(bytes prefixed)")`.
    bytes32 internal constant _PERSONAL_SIGN_TYPEHASH =
        0x983e65e5148e570cd828ead231ee759a8d7958721a768f93bc4483ba005c32de;

    /// @notice Initializes the smart account by setting up the module manager and state.
    constructor() {
        _initModuleManager();
    }

    /// Validates a user operation against a specified validator, extracted from the operation's nonce.
    /// The entryPoint calls this only if validation succeeds. Fails by returning `VALIDATION_FAILED` for invalid signatures.
    /// Other validation failures (e.g., nonce mismatch) should revert.
    /// @param userOp The operation to validate, encapsulating all transaction details.
    /// @param userOpHash Hash of the operation data, used for signature validation.
    /// @param missingAccountFunds Funds missing from the account's deposit necessary for transaction execution.
    /// This can be zero if covered by a paymaster or sufficient deposit exists.
    /// @return validationData Encoded validation result or failure, propagated from the validator module.
    /// - Encoded format in validationData:
    ///     - First 20 bytes: Validator address, 0x0 for valid or specific failure modes.
    ///     - `SIG_VALIDATION_FAILED` (1) denotes signature validation failure allowing simulation calls without a valid signature.
    /// @dev Expects the validator's address to be encoded in the upper 96 bits of the userOp's nonce.
    /// This method forwards the validation task to the extracted validator module address.
    function validateUserOp(
        PackedUserOperation calldata userOp,
        bytes32 userOpHash,
        uint256 missingAccountFunds
    ) external virtual payPrefund(missingAccountFunds) onlyEntryPoint returns (uint256) {
        address validator;
        uint256 nonce = userOp.nonce;
        assembly {
            validator := shr(96, nonce)
        }
        // Check if validator is not enabled. If not, return VALIDATION_FAILED.

        if (!_isValidatorInstalled(validator)) return VALIDATION_FAILED;

        // bubble up the return value of the validator module
        uint256 validationData = IValidator(validator).validateUserOp(userOp, userOpHash);
        return validationData;
    }

    /// @notice Executes transactions in single or batch modes as specified by the execution mode.
    /// @param mode The execution mode detailing how transactions should be handled (single, batch, default, try/catch).
    /// @param executionCalldata The encoded transaction data to execute.
    /// @dev This function handles transaction execution flexibility and is protected by the `onlyEntryPointOrSelf` modifier.
    /// @dev This function also goes through hook checks via withHook modifier.
    function execute(ExecutionMode mode, bytes calldata executionCalldata) external payable onlyEntryPointOrSelf withHook {
        (CallType callType, ExecType execType, , ) = mode.decode();
        if (callType == CALLTYPE_SINGLE) {
            _handleSingleExecution(executionCalldata, execType);
        } else if (callType == CALLTYPE_BATCH) {
            _handleBatchExecution(executionCalldata, execType);
        } else {
            revert UnsupportedCallType(callType);
        }
    }

    /// @notice Executes transactions from an executor module, supporting both single and batch transactions.
    /// @param mode The execution mode (single or batch, default or try).
    /// @param executionCalldata The transaction data to execute.
    /// @return returnData The results of the transaction executions, which may include errors in try mode.
    /// @dev This function is callable only by an executor module and goes through hook checks.
    function executeFromExecutor(
        ExecutionMode mode,
        bytes calldata executionCalldata
    )
        external
        payable
        onlyExecutorModule
        withHook
        withRegistry(msg.sender, MODULE_TYPE_EXECUTOR)
        returns (
            bytes[] memory returnData // TODO returnData is not used
        )
    {
        (CallType callType, ExecType execType, , ) = mode.decode();

        // check if calltype is batch or single
        if (callType == CALLTYPE_SINGLE) {
            // destructure executionCallData according to single exec
            (address target, uint256 value, bytes calldata callData) = executionCalldata.decodeSingle();
            returnData = new bytes[](1);
            bool success;
            // check if execType is revert(default) or try
            if (execType == EXECTYPE_DEFAULT) {
                returnData[0] = _execute(target, value, callData);
            } else if (execType == EXECTYPE_TRY) {
                (success, returnData[0]) = _tryExecute(target, value, callData);
                if (!success) emit TryExecuteUnsuccessful(0, returnData[0]);
            } else {
                revert UnsupportedExecType(execType);
            }
        } else if (callType == CALLTYPE_BATCH) {
            // destructure executionCallData according to batched exec
            Execution[] calldata executions = executionCalldata.decodeBatch();
            // check if execType is revert or try
            if (execType == EXECTYPE_DEFAULT) returnData = _executeBatch(executions);
            else if (execType == EXECTYPE_TRY) returnData = _tryExecuteBatch(executions);
            else revert UnsupportedExecType(execType);
        } else {
            revert UnsupportedCallType(callType);
        }
    }
    /// @notice Executes a user operation via delegatecall to use the contract's context.
    /// @param userOp The user operation to execute.
    /// @dev This function should only be called through the EntryPoint to ensure security and proper execution context.
    function executeUserOp(PackedUserOperation calldata userOp, bytes32 /*userOpHash*/) external payable virtual onlyEntryPoint {
        bytes calldata callData = userOp.callData[4:];
        (bool success, ) = address(this).delegatecall(callData);
        if (!success) revert ExecutionFailed();
    }

    /// @notice Installs a new module to the smart account.
    /// @param moduleTypeId The type identifier of the module being installed, which determines its role:
    /// - 1 for Validator
    /// - 2 for Executor
    /// - 3 for Fallback
    /// - 4 for Hook
    /// @param module The address of the module to install.
    /// @param initData Initialization data for the module.
    /// @dev This function can only be called by the EntryPoint or the account itself for security reasons.
    /// @dev This function also goes through hook checks via withHook modifier.
    function installModule(
        uint256 moduleTypeId,
        address module,
        bytes calldata initData
    ) external payable onlyEntryPointOrSelf withHook withRegistry(module, moduleTypeId) {
        if (module == address(0)) revert ModuleAddressCanNotBeZero();
        if (!IModule(module).isModuleType(moduleTypeId)) revert MismatchModuleTypeId(moduleTypeId);
        if (_isModuleInstalled(moduleTypeId, module, initData)) {
            revert ModuleAlreadyInstalled(moduleTypeId, module);
        }
        if (moduleTypeId == MODULE_TYPE_VALIDATOR) {
            _installValidator(module, initData);
        } else if (moduleTypeId == MODULE_TYPE_EXECUTOR) {
            _installExecutor(module, initData);
        } else if (moduleTypeId == MODULE_TYPE_FALLBACK) {
            _installFallbackHandler(module, initData);
        } else if (moduleTypeId == MODULE_TYPE_HOOK) {
            _installHook(module, initData);
        } else {
            revert InvalidModuleTypeId(moduleTypeId);
        }
        emit ModuleInstalled(moduleTypeId, module);
    }

    /// @notice Uninstalls a module from the smart account.
    /// @param moduleTypeId The type ID of the module to be uninstalled, matching the installation type:
    /// - 1 for Validator
    /// - 2 for Executor
    /// - 3 for Fallback
    /// - 4 for Hook
    /// @param module The address of the module to uninstall.
    /// @param deInitData De-initialization data for the module.
    /// @dev Ensures that the operation is authorized and valid before proceeding with the uninstallation.
    function uninstallModule(uint256 moduleTypeId, address module, bytes calldata deInitData) external payable onlyEntryPointOrSelf {
        // Should be able to validate passed moduleTypeId agaisnt the provided module
        if (!IModule(module).isModuleType(moduleTypeId)) revert MismatchModuleTypeId(moduleTypeId);
        if (!_isModuleInstalled(moduleTypeId, module, deInitData)) {
            revert ModuleNotInstalled(moduleTypeId, module);
        }
        if (moduleTypeId == MODULE_TYPE_VALIDATOR) _uninstallValidator(module, deInitData);
        else if (moduleTypeId == MODULE_TYPE_EXECUTOR) _uninstallExecutor(module, deInitData);
        else if (moduleTypeId == MODULE_TYPE_FALLBACK) _uninstallFallbackHandler(module, deInitData);
        else if (moduleTypeId == MODULE_TYPE_HOOK) _uninstallHook(module, deInitData);
        else revert UnsupportedModuleType(moduleTypeId);
        emit ModuleUninstalled(moduleTypeId, module);
    }

    /// @notice Sets a new module registry following ERC-7484 for secure verification of modules.
    /// @param newModuleRegistry The address of the new registry to set.
    /// @dev This function can only be called by the EntryPoint or the account itself for security reasons.
    function setModuleRegistry(address newModuleRegistry) external onlyEntryPointOrSelf {
        _setModuleRegistry(newModuleRegistry);
    }

    /// @notice Initializes the smart account with a validator.
    /// @param firstValidator The first validator to install upon initialization.
    /// @param initData Initialization data for setting up the validator.
    /// @dev This function sets the foundation for the smart account's operational logic and security.
    /// @notice Implementation details may be adjusted based on factory requirements.
    function initialize(address firstValidator, bytes calldata initData) external payable virtual {
        // checks if already initialized and reverts before setting the state to initialized
        _initModuleManager();
        _installValidator(firstValidator, initData);
    }

    /// @notice Validates a signature according to ERC-1271 standards.
    /// @param hash The hash of the data being validated.
    /// @param data Signature data that needs to be validated.
    /// @return The status code of the signature validation (`0x1626ba7e` if valid).
    /// bytes4(keccak256("isValidSignature(bytes32,bytes)") = 0x1626ba7e
    /// @dev Delegates the validation to a validator module specified within the signature data.
    function isValidSignature(bytes32 hash, bytes calldata data) external view virtual override returns (bytes4) {
        // First 20 bytes of data will be validator address and rest of the bytes is complete signature.
        address validator = address(bytes20(data[0:20]));
        if (!_isValidatorInstalled(validator)) revert InvalidModule(validator);
        (bytes32 computeHash, bytes calldata truncatedSignature) = _erc1271HashForIsValidSignatureViaNestedEIP712(hash, data[20:]);
        return IValidator(validator).isValidSignatureWithSender(msg.sender, computeHash, truncatedSignature);
    }

    /// @notice Retrieves the address of the current implementation from the EIP-1967 slot.
    /// @return implementation The address of the current contract implementation.
    function getImplementation() external view returns (address implementation) {
        assembly {
            implementation := sload(_ERC1967_IMPLEMENTATION_SLOT)
        }
    }

    /// @notice Checks if a specific module type is supported by this smart account.
    /// @param moduleTypeId The identifier of the module type to check.
    /// @return True if the module type is supported, false otherwise.
    function supportsModule(uint256 moduleTypeId) external view virtual returns (bool) {
        if (moduleTypeId == MODULE_TYPE_VALIDATOR) return true;
        else if (moduleTypeId == MODULE_TYPE_EXECUTOR) return true;
        else if (moduleTypeId == MODULE_TYPE_FALLBACK) return true;
        else if (moduleTypeId == MODULE_TYPE_HOOK) return true;
        else return false;
    }

    /// @notice Determines if a specific execution mode is supported.
    /// @param mode The execution mode to evaluate.
    /// @return isSupported True if the execution mode is supported, false otherwise.
    function supportsExecutionMode(ExecutionMode mode) external view virtual returns (bool isSupported) {
        (CallType callType, ExecType execType, , ) = mode.decode();

        // Define supported call types.
        bool isSupportedCallType = callType == CALLTYPE_BATCH || callType == CALLTYPE_SINGLE;
        // Define supported execution types.
        bool isSupportedExecType = execType == EXECTYPE_DEFAULT || execType == EXECTYPE_TRY;

        // Return true if both the call type and execution type are supported.
        return isSupportedCallType && isSupportedExecType;
    }

    /// @notice Determines whether a module is installed on the smart account.
    /// @param moduleTypeId The ID corresponding to the type of module (Validator, Executor, Fallback, Hook).
    /// @param module The address of the module to check.
    /// @param additionalContext Optional context that may be needed for certain checks.
    /// @return True if the module is installed, false otherwise.
    function isModuleInstalled(uint256 moduleTypeId, address module, bytes calldata additionalContext) external view returns (bool) {
        return _isModuleInstalled(moduleTypeId, module, additionalContext);
    }

    /// Returns the account's implementation ID.
    /// @return The unique identifier for this account implementation.
    function accountId() external pure virtual returns (string memory) {
        return _ACCOUNT_IMPLEMENTATION_ID;
    }

    /// Upgrades the contract to a new implementation and calls a function on the new contract.
    /// @param newImplementation The address of the new contract implementation.
    /// @param data The calldata to be sent to the new implementation.
    function upgradeToAndCall(address newImplementation, bytes calldata data) public payable virtual override {
        UUPSUpgradeable.upgradeToAndCall(newImplementation, data);
    }

    /// @notice Wrapper around `_eip712Hash()` to produce a replay-safe hash fron the given `hash`.
    ///
    /// @dev The returned EIP-712 compliant replay-safe hash is the result of:
    ///      keccak256(
    ///         \x19\x01 ||
    ///         this.domainSeparator ||
    ///         hashStruct(BiconomyNexusMessage({ hash: `hash`}))
    ///      )
    ///
    /// @param hash The original hash.
    ///
    /// @return The corresponding replay-safe hash.
    function replaySafeHash(bytes32 hash) public view virtual returns (bytes32) {
        return _eip712Hash(hash);
    }

    /// @dev Ensures that only authorized callers can upgrade the smart contract implementation.
    /// This is part of the UUPS (Universal Upgradeable Proxy Standard) pattern.
    /// @param newImplementation The address of the new implementation to upgrade to.
    function _authorizeUpgrade(address newImplementation) internal virtual override(UUPSUpgradeable) onlyEntryPointOrSelf {
        newImplementation;
    }

    /// @notice Returns the EIP-712 typed hash of the `BiconomyNexusMessage(bytes32 hash)` data structure.
    ///
    /// @dev Implements encode(domainSeparator : 𝔹²⁵⁶, message : 𝕊) = "\x19\x01" || domainSeparator ||
    ///      hashStruct(message).
    /// @dev See https://eips.ethereum.org/EIPS/eip-712#specification.
    ///
    /// @param hash The `BiconomyNexusMessage.hash` field to hash.
    ////
    /// @return The resulting EIP-712 hash.
    function _eip712Hash(bytes32 hash) internal view virtual returns (bytes32) {
        return keccak256(abi.encodePacked("\x19\x01", _domainSeparator(), keccak256(abi.encode(_MESSAGE_TYPEHASH, hash))));
    }

    /// @dev ERC1271 signature validation (Nested EIP-712 workflow).
    ///
    /// This implementation uses a nested EIP-712 approach to
    /// prevent signature replays when a single signer owns multiple smart contract accounts,
    /// while still enabling wallet UIs (e.g. Metamask) to show the EIP-712 values.
    ///
    /// Crafted for phishing resistance, efficiency, flexibility.
    /// __________________________________________________________________________________________
    ///
    /// Glossary:
    ///
    /// - `DOMAIN_SEP_B`: The domain separator of the `hash`.
    ///   Provided by the front end. Intended to be the domain separator of the contract
    ///   that will call `isValidSignature` on this account.
    ///
    /// - `DOMAIN_SEP_A`: The domain separator of this account.
    ///   See: `EIP712._domainSeparator()`.
    /// __________________________________________________________________________________________
    ///
    /// For the `TypedDataSign` workflow, the final hash will be:
    /// ```
    ///     keccak256(\x19\x01 ‖ DOMAIN_SEP_B ‖
    ///         hashStruct(TypedDataSign({
    ///             contents: hashStruct(originalStruct),
    ///             name: keccak256(bytes(eip712Domain().name)),
    ///             version: keccak256(bytes(eip712Domain().version)),
    ///             chainId: eip712Domain().chainId,
    ///             verifyingContract: eip712Domain().verifyingContract,
    ///             salt: eip712Domain().salt
    ///             extensions: keccak256(abi.encodePacked(eip712Domain().extensions))
    ///         }))
    ///     )
    /// ```
    /// where `‖` denotes the concatenation operator for bytes.
    /// The order of the fields is important: `contents` comes before `name`.
    ///
    /// The signature will be `r ‖ s ‖ v ‖
    ///     DOMAIN_SEP_B ‖ contents ‖ contentsType ‖ uint16(contentsType.length)`,
    /// where `contents` is the bytes32 struct hash of the original struct.
    ///
    /// The `DOMAIN_SEP_B` and `contents` will be used to verify if `hash` is indeed correct.
    /// __________________________________________________________________________________________
    ///
    /// For the `PersonalSign` workflow, the final hash will be:
    /// ```
    ///     keccak256(\x19\x01 ‖ DOMAIN_SEP_A ‖
    ///         hashStruct(PersonalSign({
    ///             prefixed: keccak256(bytes(\x19Ethereum Signed Message:\n ‖
    ///                 base10(bytes(someString).length) ‖ someString))
    ///         }))
    ///     )
    /// ```
    /// where `‖` denotes the concatenation operator for bytes.
    ///
    /// The `PersonalSign` type hash will be `keccak256("PersonalSign(bytes prefixed)")`.
    /// The signature will be `r ‖ s ‖ v`.
    /// __________________________________________________________________________________________
    ///
    /// For demo and typescript code, see:
    /// - https://github.com/junomonster/nested-eip-712
    /// - https://github.com/frangio/eip712-wrapper-for-eip1271
    ///
    /// Their nomenclature may differ from ours, although the high-level idea is similar.
    ///
    /// Of course, if you are a wallet app maker and can update your app's UI at will,
    /// you can choose a more minimalistic signature scheme like
    /// `keccak256(abi.encode(address(this), hash))` instead of all these acrobatics.
    /// All these are just for widespread out-of-the-box compatibility with other wallet clients.
    function _erc1271HashForIsValidSignatureViaNestedEIP712(bytes32 hash, bytes calldata signature)
        internal
        view
        virtual
        returns (bytes32, bytes calldata)
    {
        assembly {
            // Unwraps the ERC6492 wrapper if it exists.
            // See: https://eips.ethereum.org/EIPS/eip-6492
            if eq(
                calldataload(add(signature.offset, sub(signature.length, 0x20))),
                mul(0x6492, div(not(mload(0x60)), 0xffff)) // `0x6492...6492`.
            ) {
                let o := add(signature.offset, calldataload(add(signature.offset, 0x40)))
                signature.length := calldataload(o)
                signature.offset := add(o, 0x20)
            }
        }

        bool result;
        bytes32 t = _typedDataSignFields();
        /// @solidity memory-safe-assembly
        assembly {
            let m := mload(0x40) // Cache the free memory pointer.
            // Length of the contents type.
            let c := and(0xffff, calldataload(add(signature.offset, sub(signature.length, 0x20))))
            for {} 1 {} {
                let l := add(0x42, c) // Total length of appended data (32 + 32 + c + 2).
                let o := add(signature.offset, sub(signature.length, l))
                calldatacopy(0x20, o, 0x40) // Copy the `DOMAIN_SEP_B` and contents struct hash.
                mstore(0x00, 0x1901) // Store the "\x19\x01" prefix.
                // Use the `PersonalSign` workflow if the reconstructed contents hash doesn't match,
                // or if the appended data is invalid (length too long, or empty contents type).
                if or(xor(keccak256(0x1e, 0x42), hash), or(lt(signature.length, l), iszero(c))) {
                    mstore(0x00, _PERSONAL_SIGN_TYPEHASH)
                    mstore(0x20, hash) // Store the `prefixed`.
                    hash := keccak256(0x00, 0x40) // Compute the `PersonalSign` struct hash.
                    break
                }
                // Else, use the `TypedDataSign` workflow.
                mstore(m, "TypedDataSign(") // To construct `TYPED_DATA_SIGN_TYPEHASH` on-the-fly.
                let p := add(m, 0x0e) // Advance 14 bytes.
                calldatacopy(p, add(o, 0x40), c) // Copy the contents type.
                let d := byte(0, mload(p)) // For denoting if the contents name is invalid.
                d := or(gt(26, sub(d, 97)), eq(40, d)) // Starts with lowercase or '('.
                // Store the end sentinel '(', and advance `p` until we encounter a '(' byte.
                for { mstore(add(p, c), 40) } 1 { p := add(p, 1) } {
                    let b := byte(0, mload(p))
                    if eq(40, b) { break }
                    d := or(d, shr(b, 0x120100000001)) // Has a byte in ", )\x00".
                }
                mstore(p, " contents,bytes1 fields,string n")
                mstore(add(p, 0x20), "ame,string version,uint256 chain")
                mstore(add(p, 0x40), "Id,address verifyingContract,byt")
                mstore(add(p, 0x60), "es32 salt,uint256[] extensions)")
                calldatacopy(add(p, 0x7f), add(o, 0x40), c) // Copy the contents type.
                // Fill in the missing fields of the `TypedDataSign`.
                calldatacopy(t, o, 0x40) // Copy `contents` to `add(t, 0x20)`.
                mstore(t, keccak256(m, sub(add(add(p, 0x7f), c), m))) // `TYPED_DATA_SIGN_TYPEHASH`.
                // The "\x19\x01" prefix is already at 0x00.
                // `DOMAIN_SEP_B` is already at 0x20.
                mstore(0x40, keccak256(t, 0x120)) // `hashStruct(typedDataSign)`.
                // Compute the final hash, corrupted if the contents name is invalid.
                hash := keccak256(0x1e, add(0x42, and(1, d)))
                result := 1 // Use `result` to temporarily denote if we will use `DOMAIN_SEP_B`.
                signature.length := sub(signature.length, l) // Truncate the signature.
                break
            }
            mstore(0x40, m) // Restore the free memory pointer.
        }
        if (!result) hash = _hashTypedData(hash);
        return (hash, signature);
    }

    /// @dev EIP712 domain name and version.
    function _domainNameAndVersion() internal pure override returns (string memory name, string memory version) {
        name = "Nexus";
        version = "0.0.1";
    }

    /// @dev EIP712 hashTypedData method. 
    function hashTypedData(bytes32 structHash) external view returns (bytes32) {
        return _hashTypedData(structHash);
    }

    /// @dev EIP712 domain separator.
    function DOMAIN_SEPARATOR() external view returns (bytes32) {
        return _domainSeparator();
    }

    /// @dev Executes a single transaction based on the specified execution type.
    /// @param executionCalldata The calldata containing the transaction details (target address, value, and data).
    /// @param execType The execution type, which can be DEFAULT (revert on failure) or TRY (return on failure).
    function _handleSingleExecution(bytes calldata executionCalldata, ExecType execType) private {
        (address target, uint256 value, bytes calldata callData) = executionCalldata.decodeSingle();
        if (execType == EXECTYPE_DEFAULT) _execute(target, value, callData);
        else if (execType == EXECTYPE_TRY) _tryExecute(target, value, callData);
        else revert UnsupportedExecType(execType);
    }

    /// @dev Executes a batch of transactions based on the specified execution type.
    /// @param executionCalldata The calldata for a batch of transactions.
    /// @param execType The execution type, which can be DEFAULT (revert on failure) or TRY (return on failure).
    function _handleBatchExecution(bytes calldata executionCalldata, ExecType execType) private {
        Execution[] calldata executions = executionCalldata.decodeBatch();
        if (execType == EXECTYPE_DEFAULT) _executeBatch(executions);
        else if (execType == EXECTYPE_TRY) _tryExecuteBatch(executions);
        else revert UnsupportedExecType(execType);
    }

    /// @notice Checks if a module is installed on the smart account.
    /// @param moduleTypeId The module type ID.
    /// @param module The module address.
    /// @param additionalContext Additional context for checking installation.
    /// @return True if the module is installed, false otherwise.
    function _isModuleInstalled(uint256 moduleTypeId, address module, bytes calldata additionalContext) private view returns (bool) {
        additionalContext;
        if (moduleTypeId == MODULE_TYPE_VALIDATOR) return _isValidatorInstalled(module);
        else if (moduleTypeId == MODULE_TYPE_EXECUTOR) return _isExecutorInstalled(module);
        else if (moduleTypeId == MODULE_TYPE_FALLBACK) return _isFallbackHandlerInstalled(abi.decode(additionalContext, (bytes4)), module);
        else if (moduleTypeId == MODULE_TYPE_HOOK) return _isHookInstalled(module);
        else return false;
    }

    /// @dev For use in `_erc1271HashForIsValidSignatureViaNestedEIP712`,
    function _typedDataSignFields() private view returns (bytes32 m) {
        (
            bytes1 fields,
            string memory name,
            string memory version,
            uint256 chainId,
            address verifyingContract,
            bytes32 salt,
            uint256[] memory extensions
        ) = eip712Domain();
        /// @solidity memory-safe-assembly
        assembly {
            m := mload(0x40) // Grab the free memory pointer.
            mstore(0x40, add(m, 0x120)) // Allocate the memory.
            // Skip 2 words: `TYPED_DATA_SIGN_TYPEHASH, contents`.
            mstore(add(m, 0x40), shl(248, byte(0, fields)))
            mstore(add(m, 0x60), keccak256(add(name, 0x20), mload(name)))
            mstore(add(m, 0x80), keccak256(add(version, 0x20), mload(version)))
            mstore(add(m, 0xa0), chainId)
            mstore(add(m, 0xc0), shr(96, shl(96, verifyingContract)))
            mstore(add(m, 0xe0), salt)
            mstore(add(m, 0x100), keccak256(add(extensions, 0x20), shl(5, mload(extensions))))
        }
    }
}<|MERGE_RESOLUTION|>--- conflicted
+++ resolved
@@ -12,12 +12,8 @@
 // Nexus: A suite of contracts for Modular Smart Account compliant with ERC-7579 and ERC-4337, developed by Biconomy.
 // Learn more at https://biconomy.io. For security issues, contact: security@biconomy.io
 
-<<<<<<< HEAD
-import { UUPSUpgradeable } from "solady/utils/UUPSUpgradeable.sol";
-=======
 import { UUPSUpgradeable } from "solady/src/utils/UUPSUpgradeable.sol";
 import { EIP712 } from "solady/src/utils/EIP712.sol";
->>>>>>> 7a1a69d7
 import { PackedUserOperation } from "account-abstraction/contracts/interfaces/PackedUserOperation.sol";
 
 import { ExecLib } from "./lib/ExecLib.sol";
