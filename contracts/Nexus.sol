--- conflicted
+++ resolved
@@ -155,17 +155,8 @@
     /// @param module The address of the module to install.
     /// @param initData Initialization data for the module.
     /// @dev This function can only be called by the EntryPoint or the account itself for security reasons.
-<<<<<<< HEAD
-    function installModule(
-        uint256 moduleTypeId,
-        address module,
-        bytes calldata initData
-    ) external payable onlyEntryPointOrSelf withRegistry(module, moduleTypeId) {
-        (address hook, bytes memory hookData) = _preCheck();
-=======
     /// @dev This function also goes through hook checks via withHook modifier.
     function installModule(uint256 moduleTypeId, address module, bytes calldata initData) external payable onlyEntryPointOrSelf withHook {
->>>>>>> 71a44998
         if (module == address(0)) revert ModuleAddressCanNotBeZero();
         if (!IModule(module).isModuleType(moduleTypeId)) revert MismatchModuleTypeId(moduleTypeId);
         if (_isModuleInstalled(moduleTypeId, module, initData)) {
