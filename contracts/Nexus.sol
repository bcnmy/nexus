// SPDX-License-Identifier: MIT
pragma solidity ^0.8.27;

// ──────────────────────────────────────────────────────────────────────────────
//     _   __    _  __
//    / | / /__ | |/ /_  _______
//   /  |/ / _ \|   / / / / ___/
//  / /|  /  __/   / /_/ (__  )
// /_/ |_/\___/_/|_\__,_/____/
//
// ──────────────────────────────────────────────────────────────────────────────
// Nexus: A suite of contracts for Modular Smart Accounts compliant with ERC-7579 and ERC-4337, developed by Biconomy.
// Learn more at https://biconomy.io. To report security issues, please contact us at: security@biconomy.io

import { UUPSUpgradeable } from "solady/utils/UUPSUpgradeable.sol";
import { PackedUserOperation } from "account-abstraction/interfaces/PackedUserOperation.sol";
import { ExecLib } from "./lib/ExecLib.sol";
import { INexus } from "./interfaces/INexus.sol";
import { BaseAccount } from "./base/BaseAccount.sol";
import { IERC7484 } from "./interfaces/IERC7484.sol";
import { ModuleManager } from "./base/ModuleManager.sol";
import { ExecutionHelper } from "./base/ExecutionHelper.sol";
import { IValidator } from "./interfaces/modules/IValidator.sol";
import { IHook } from "./interfaces/modules/IHook.sol";
import {
    MODULE_TYPE_VALIDATOR,
    MODULE_TYPE_EXECUTOR,
    MODULE_TYPE_FALLBACK,
    MODULE_TYPE_HOOK,
    MODULE_TYPE_MULTI,
    MODULE_TYPE_PREVALIDATION_HOOK_ERC1271,
    MODULE_TYPE_PREVALIDATION_HOOK_ERC4337,
    SUPPORTS_ERC7739,
    VALIDATION_SUCCESS,
    VALIDATION_FAILED,
    ERC1271_MAGICVALUE
} from "./types/Constants.sol";
import {
    ModeLib,
    ExecutionMode,
    ExecType,
    CallType,
    ModeSelector,
    CALLTYPE_BATCH,
    CALLTYPE_SINGLE,
    CALLTYPE_DELEGATECALL,
    EXECTYPE_DEFAULT,
    EXECTYPE_TRY,
    MODE_BATCH_OPDATA,
    MODE_DEFAULT
} from "./lib/ModeLib.sol";
import { NonceLib } from "./lib/NonceLib.sol";
import { SentinelListLib, SENTINEL, ZERO_ADDRESS } from "sentinellist/SentinelList.sol";
<<<<<<< HEAD
import { ERC7779Adapter } from "./base/ERC7779Adapter.sol";
import { ECDSA } from "solady/utils/ECDSA.sol";
=======
>>>>>>> f66d85bd
import { Initializable } from "./lib/Initializable.sol";
import { EmergencyUninstall, Execution } from "./types/DataTypes.sol";

/// @title Nexus - Smart Account
/// @notice This contract integrates various functionalities to handle modular smart accounts compliant with ERC-7579 and ERC-4337 standards.
/// @dev Comprehensive suite of methods for managing smart accounts, integrating module management, execution management, and upgradability via UUPS.
/// @author @livingrockrises | Biconomy | chirag@biconomy.io
/// @author @aboudjem | Biconomy | adam.boudjemaa@biconomy.io
/// @author @filmakarov | Biconomy | filipp.makarov@biconomy.io
/// @author @zeroknots | Rhinestone.wtf | zeroknots.eth
/// Special thanks to the Solady team for foundational contributions: https://github.com/Vectorized/solady
contract Nexus is INexus, BaseAccount, ExecutionHelper, ModuleManager, UUPSUpgradeable, ERC7779Adapter {
    using ModeLib for ExecutionMode;
    using ExecLib for *;
    using NonceLib for uint256;
    using SentinelListLib for SentinelListLib.SentinelList;

    /// @dev The timelock period for emergency hook uninstallation.
    uint256 internal constant _EMERGENCY_TIMELOCK = 1 days;

    /// @dev The event emitted when an emergency hook uninstallation is initiated.
    event EmergencyHookUninstallRequest(address hook, uint256 timestamp);

    /// @dev The event emitted when an emergency hook uninstallation request is reset.
    event EmergencyHookUninstallRequestReset(address hook, uint256 timestamp);

    /// @notice Initializes the smart account with the specified entry point.
    constructor(address anEntryPoint) {
        require(address(anEntryPoint) != address(0), EntryPointCanNotBeZero());
        _ENTRYPOINT = anEntryPoint;
        _initModuleManager();
    }

    /// @notice Validates a user operation against a specified validator, extracted from the operation's nonce.
    /// @param op The user operation to validate, encapsulating all transaction details.
    /// @param userOpHash Hash of the user operation data, used for signature validation.
    /// @param missingAccountFunds Funds missing from the account's deposit necessary for transaction execution.
    /// This can be zero if covered by a paymaster or if sufficient deposit exists.
    /// @return validationData Encoded validation result or failure, propagated from the validator module.
    /// - Encoded format in validationData:
    ///     - First 20 bytes: Address of the Validator module, to which the validation task is forwarded.
    ///       The validator module returns:
    ///         - `SIG_VALIDATION_SUCCESS` (0) indicates successful validation.
    ///         - `SIG_VALIDATION_FAILED` (1) indicates signature validation failure.
    /// @dev Expects the validator's address to be encoded in the upper 96 bits of the user operation's nonce.
    /// This method forwards the validation task to the extracted validator module address.
    /// @dev The entryPoint calls this function. If validation fails, it returns `VALIDATION_FAILED` (1) otherwise `0`.
    /// @dev Features Module Enable Mode.
    /// This Module Enable Mode flow is intended for the module acting as the validator
    /// for the user operation that triggers the Module Enable Flow. Otherwise, a call to
    /// `Nexus.installModule` should be included in `userOp.callData`.
    function validateUserOp(
        PackedUserOperation calldata op,
        bytes32 userOpHash,
        uint256 missingAccountFunds
    )
        external
        virtual
        payPrefund(missingAccountFunds)
        returns (uint256 validationData)
    {
        _onlyEntryPoint();
        address validator = op.nonce.getValidator();
        if (op.nonce.isModuleEnableMode()) {
            PackedUserOperation memory userOp = op;
            userOp.signature = _enableMode(userOpHash, op.signature);
            require(_isValidatorInstalled(validator), ValidatorNotInstalled(validator));
            (userOpHash, userOp.signature) = _withPreValidationHook(userOpHash, userOp, missingAccountFunds);
            validationData = IValidator(validator).validateUserOp(userOp, userOpHash);
        } else {
            if (_isValidatorInstalled(validator)) {
                PackedUserOperation memory userOp = op;
                // If the validator is installed, forward the validation task to the validator
                (userOpHash, userOp.signature) = _withPreValidationHook(userOpHash, op, missingAccountFunds);
                validationData = IValidator(validator).validateUserOp(userOp, userOpHash);
            } else {
<<<<<<< HEAD
                // If the account is not initialized, check the signature against the account
                if (!_isAlreadyInitialized()) {
                    if (ECDSA.recover(userOpHash.toEthSignedMessageHash(), op.signature) == address(this)) {
                        // add 7739 storage base
                        validationData = VALIDATION_SUCCESS;
                    } else {
                        validationData = VALIDATION_FAILED;
                    }
                } else {
                    // If the account is initialized, revert as the validator is not installed
                    revert ValidatorNotInstalled(validator);
                }
=======
                validationData = _eip7702SignatureValidation(userOpHash, op.signature, validator) ? VALIDATION_SUCCESS : VALIDATION_FAILED;
>>>>>>> f66d85bd
            }
        }
    }

    /// @notice Executes transactions in single or batch modes as specified by the execution mode.
    /// @param mode The execution mode detailing how transactions should be handled (single, batch, default, try/catch).
    /// @param executionCalldata The encoded transaction data to execute.
    /// @dev This function handles transaction execution flexibility and is protected by the `onlyEntryPoint` modifier.
    /// @dev This function also goes through hook checks via withHook modifier.
    function execute(ExecutionMode mode, bytes calldata executionCalldata) external payable withHook {
        (CallType callType, ExecType execType, bytes calldata executionData) = _executionGuard({
            mode: mode,
            maxExecutionFrames: 1,
            executionCalldata: executionCalldata
        });
        if (callType == CALLTYPE_SINGLE) {
            _handleSingleExecution(executionData, execType);
        } else if (callType == CALLTYPE_BATCH) {
            _handleBatchExecution(executionData, execType);
        } else if (callType == CALLTYPE_DELEGATECALL) {
            _handleDelegateCallExecution(executionData, execType);
        } else {
            revert UnsupportedCallType(callType);
        }
    }

    /// @notice Executes transactions from an executor module, supporting both single and batch transactions.
    /// @param mode The execution mode (single or batch, default or try).
    /// @param executionCalldata The transaction data to execute.
    /// @return returnData The results of the transaction executions, which may include errors in try mode.
    /// @dev This function is callable only by an executor module and goes through hook checks.
    function executeFromExecutor(
        ExecutionMode mode,
        bytes calldata executionCalldata
    )
        external
        payable
        onlyExecutorModule
        withHook
        withRegistry(msg.sender, MODULE_TYPE_EXECUTOR)
        returns (bytes[] memory returnData)
    {
        (CallType callType, ExecType execType) = mode.decodeBasic();
        // check if calltype is batch or single or delegate call
        if (callType == CALLTYPE_SINGLE) {
            returnData = _handleSingleExecutionAndReturnData(executionCalldata, execType);
        } else if (callType == CALLTYPE_BATCH) {
            returnData = _handleBatchExecutionAndReturnData(executionCalldata, execType);
        } else if (callType == CALLTYPE_DELEGATECALL) {
            returnData = _handleDelegateCallExecutionAndReturnData(executionCalldata, execType);
        } else {
            revert UnsupportedCallType(callType);
        }
    }

    /// @notice Executes a user operation via a call using the contract's context.
    /// @param userOp The user operation to execute, containing transaction details.
    /// @param - Hash of the user operation.
    /// @dev Only callable by the EntryPoint. Decodes the user operation calldata, skipping the first four bytes, and executes the inner call.
    function executeUserOp(PackedUserOperation calldata userOp, bytes32) external payable virtual withHook {
        _onlyEntryPoint();
        bytes calldata callData = userOp.callData[4:];
        (bool success, bytes memory innerCallRet) = address(this).delegatecall(callData);
        if (success) {
            emit Executed(userOp, innerCallRet);
        } else {
            revert ExecutionFailed();
        }
    }

    /// @notice Installs a new module to the smart account.
    /// @param moduleTypeId The type identifier of the module being installed, which determines its role:
    /// - 1 for Validator
    /// - 2 for Executor
    /// - 3 for Fallback
    /// - 4 for Hook
    /// - 8 for 1271 Prevalidation Hook
    /// - 9 for 4337 Prevalidation Hook
    /// @param module The address of the module to install.
    /// @param initData Initialization data for the module.
    /// @dev This function can only be called by the EntryPoint or the account itself for security reasons.
    /// @dev This function goes through hook checks via withHook modifier through internal function _installModule.
    function installModule(uint256 moduleTypeId, address module, bytes calldata initData) external payable {
        _onlyEntryPointOrSelf();
        // protection for EIP7702 accounts which were not initialized
        // and try to install a validator or executor during the first userOp not via initializeAccount()
        if ((moduleTypeId == MODULE_TYPE_VALIDATOR || moduleTypeId == MODULE_TYPE_EXECUTOR) && !_isAlreadyInitialized()) {
            _initModuleManager();
        }
        _installModule(moduleTypeId, module, initData);
        emit ModuleInstalled(moduleTypeId, module);
    }

    /// @notice Uninstalls a module from the smart account.
    /// @param moduleTypeId The type ID of the module to be uninstalled, matching the installation type:
    /// - 1 for Validator
    /// - 2 for Executor
    /// - 3 for Fallback
    /// - 4 for Hook
    /// - 8 for 1271 Prevalidation Hook
    /// - 9 for 4337 Prevalidation Hook
    /// @param module The address of the module to uninstall.
    /// @param deInitData De-initialization data for the module.
    /// @dev Ensures that the operation is authorized and valid before proceeding with the uninstallation.
    function uninstallModule(uint256 moduleTypeId, address module, bytes calldata deInitData) external payable withHook {
        _onlyEntryPointOrSelf();
        require(_isModuleInstalled(moduleTypeId, module, deInitData), ModuleNotInstalled(moduleTypeId, module));
        emit ModuleUninstalled(moduleTypeId, module);

        if (moduleTypeId == MODULE_TYPE_VALIDATOR) {
            _uninstallValidator(module, deInitData);
        } else if (moduleTypeId == MODULE_TYPE_EXECUTOR) {
            _uninstallExecutor(module, deInitData);
        } else if (moduleTypeId == MODULE_TYPE_FALLBACK) {
            _uninstallFallbackHandler(module, deInitData);
        } else if (
            moduleTypeId == MODULE_TYPE_HOOK || moduleTypeId == MODULE_TYPE_PREVALIDATION_HOOK_ERC1271 || moduleTypeId == MODULE_TYPE_PREVALIDATION_HOOK_ERC4337
        ) {
            _uninstallHook(module, moduleTypeId, deInitData);
        }
    }

    function emergencyUninstallHook(EmergencyUninstall calldata data, bytes calldata signature) external payable {
        // Validate the signature
        _checkEmergencyUninstallSignature(data, signature);
        // Parse uninstall data
        (uint256 hookType, address hook, bytes calldata deInitData) = (data.hookType, data.hook, data.deInitData);

        // Validate the hook is of a supported type and is installed
        require(
            hookType == MODULE_TYPE_HOOK || hookType == MODULE_TYPE_PREVALIDATION_HOOK_ERC1271 || hookType == MODULE_TYPE_PREVALIDATION_HOOK_ERC4337,
            UnsupportedModuleType(hookType)
        );
        require(_isModuleInstalled(hookType, hook, deInitData), ModuleNotInstalled(hookType, hook));

        // Get the account storage
        AccountStorage storage accountStorage = _getAccountStorage();
        uint256 hookTimelock = accountStorage.emergencyUninstallTimelock[hook];

        if (hookTimelock == 0) {
            // if the timelock hasnt been initiated, initiate it
            accountStorage.emergencyUninstallTimelock[hook] = block.timestamp;
            emit EmergencyHookUninstallRequest(hook, block.timestamp);
        } else if (block.timestamp >= hookTimelock + 3 * _EMERGENCY_TIMELOCK) {
            // if the timelock has been left for too long, reset it
            accountStorage.emergencyUninstallTimelock[hook] = block.timestamp;
            emit EmergencyHookUninstallRequestReset(hook, block.timestamp);
        } else if (block.timestamp >= hookTimelock + _EMERGENCY_TIMELOCK) {
            // if the timelock expired, clear it and uninstall the hook
            accountStorage.emergencyUninstallTimelock[hook] = 0;
            _uninstallHook(hook, hookType, deInitData);
            emit ModuleUninstalled(hookType, hook);
        } else {
            // if the timelock is initiated but not expired, revert
            revert EmergencyTimeLockNotExpired();
        }
    }

    /// @notice Initializes the smart account with the specified initialization data.
    /// @param initData The initialization data for the smart account.
    /// @dev This function can only be called by the account itself or the proxy factory.
    /// When a 7702 account is created, the first userOp should contain self-call to initialize the account.
    function initializeAccount(bytes calldata initData) external payable virtual {
        // Protect this function to only be callable when used with the proxy factory or when
        // account calls itself
        if (msg.sender != address(this)) {
            Initializable.requireInitializable();
        }

        _initModuleManager();
        (address bootstrap, bytes memory bootstrapCall) = abi.decode(initData, (address, bytes));
        (bool success, ) = bootstrap.delegatecall(bootstrapCall);
        
        if (_amIERC7702()) {
            _addStorageBase(_NEXUS_STORAGE_LOCATION);
        }

        require(success, NexusInitializationFailed());
        require(_hasValidators(), NoValidatorInstalled());
    }

    function setRegistry(IERC7484 newRegistry, address[] calldata attesters, uint8 threshold) external payable {
        _onlyEntryPointOrSelf();
        _configureRegistry(newRegistry, attesters, threshold);
    }

    /// @notice Validates a signature according to ERC-1271 standards.
    /// @param hash The hash of the data being validated.
    /// @param signature Signature data that needs to be validated.
    /// @return The status code of the signature validation (`0x1626ba7e` if valid).
    /// bytes4(keccak256("isValidSignature(bytes32,bytes)") = 0x1626ba7e
    /// @dev Delegates the validation to a validator module specified within the signature data.
    function isValidSignature(bytes32 hash, bytes calldata signature) external view virtual override returns (bytes4) {
        // Handle potential ERC7739 support detection request
        if (signature.length == 0) {
            // Forces the compiler to optimize for smaller bytecode size.
            if (uint256(hash) == (~signature.length / 0xffff) * 0x7739) {
                return checkERC7739Support(hash, signature);
            }
        }
        // else proceed with normal signature verification
        // First 20 bytes of data will be validator address and rest of the bytes is complete signature.
        address validator = address(bytes20(signature[0:20]));
        if (_isValidatorInstalled(validator)) {
            bytes memory signature_;
            (hash, signature_) = _withPreValidationHook(hash, signature[20:]);
            try IValidator(validator).isValidSignatureWithSender(msg.sender, hash, signature_) returns (bytes4 res) {
                return res;
            } catch {
                return bytes4(0xffffffff);
            }
        } else {
            // try to check the signature against the account
            if (_checkSelfSignature(signature, hash)) {
                // if it was signed by address(this),
                // we still revert on this, to protect from the following attack vector:
                // 1. This 7702 account (being an eoa as well) owns some other Smart Account (Smart Account B)
                // 2. It signs some unsafe hash: the one that doesn't have Smart Account B address hashed in
                // 3. In this case, if we just allow signatures by address(this), this above sig
                //    over unsafe hash could be replayed here
                // Thus, we revert here, but we revert with informational message, that
                // lets know that the sig is ok, it is just potentially unsafe.
                revert PotentiallyUnsafeSignature();
            } else {
                // othwerwise revert normally
                revert ValidatorNotInstalled(validator);
            }
        }
    }

    /// @notice Retrieves the address of the current implementation from the EIP-1967 slot.
    /// @notice Checks the 1967 implementation slot, if not found then checks the slot defined by address (Biconomy V2 smart account)
    /// @return implementation The address of the current contract implementation.
    function getImplementation() external view returns (address implementation) {
        assembly {
            implementation := sload(_ERC1967_IMPLEMENTATION_SLOT)
        }
        if (implementation == address(0)) {
            assembly {
                implementation := sload(address())
            }
        }
    }

    /// @notice Checks if a specific module type is supported by this smart account.
    /// @param moduleTypeId The identifier of the module type to check.
    /// @return True if the module type is supported, false otherwise.
    function supportsModule(uint256 moduleTypeId) external view virtual returns (bool) {
        if (moduleTypeId == MODULE_TYPE_VALIDATOR ||
            moduleTypeId == MODULE_TYPE_EXECUTOR ||
            moduleTypeId == MODULE_TYPE_FALLBACK ||
            moduleTypeId == MODULE_TYPE_HOOK ||
            moduleTypeId == MODULE_TYPE_PREVALIDATION_HOOK_ERC1271 ||
            moduleTypeId == MODULE_TYPE_PREVALIDATION_HOOK_ERC4337 ||
            moduleTypeId == MODULE_TYPE_MULTI)
        {
            return true;
        }
        return false;
    }

    /// @notice Determines if a specific execution mode is supported.
    /// @param mode The execution mode to evaluate.
    /// @return isSupported True if the execution mode is supported, false otherwise.
    function supportsExecutionMode(ExecutionMode mode) external view virtual returns (bool) {
        (CallType callType, ExecType execType, ModeSelector modeSelector, ) = mode.decode();

        if ((callType == CALLTYPE_SINGLE || callType == CALLTYPE_DELEGATECALL)
            && (execType == EXECTYPE_DEFAULT || execType == EXECTYPE_TRY) 
            && modeSelector == MODE_DEFAULT)
        {
            return true;
        }

        if (callType == CALLTYPE_BATCH
            && (execType == EXECTYPE_DEFAULT || execType == EXECTYPE_TRY))
        {
            if (modeSelector == MODE_BATCH_OPDATA || modeSelector == MODE_DEFAULT) {
                return true;
            } 
            // Do not support batch of batches
            return false;
        }
        return false;
    }

    /// @notice Determines whether a module is installed on the smart account.
    /// @param moduleTypeId The ID corresponding to the type of module (Validator, Executor, Fallback, Hook).
    /// @param module The address of the module to check.
    /// @param additionalContext Optional context that may be needed for certain checks.
    /// @return True if the module is installed, false otherwise.
    function isModuleInstalled(uint256 moduleTypeId, address module, bytes calldata additionalContext) external view returns (bool) {
        return _isModuleInstalled(moduleTypeId, module, additionalContext);
    }

    /// Returns the account's implementation ID.
    /// @return The unique identifier for this account implementation.
    function accountId() external pure virtual returns (string memory) {
        return _ACCOUNT_IMPLEMENTATION_ID;
    }

    /// Upgrades the contract to a new implementation and calls a function on the new contract.
    /// @notice Updates two slots 1. ERC1967 slot and
    /// 2. address() slot in case if it's potentially upgraded earlier from Biconomy V2 account,
    /// as Biconomy v2 Account (proxy) reads implementation from the slot that is defined by its address
    /// @param newImplementation The address of the new contract implementation.
    /// @param data The calldata to be sent to the new implementation.
    function upgradeToAndCall(address newImplementation, bytes calldata data) public payable virtual override withHook {
        require(newImplementation != address(0), InvalidImplementationAddress());
        bool res;
        assembly {
            res := gt(extcodesize(newImplementation), 0)
        }
        require(res, InvalidImplementationAddress());
        // update the address() storage slot as well.
        assembly {
            sstore(address(), newImplementation)
        }
        UUPSUpgradeable.upgradeToAndCall(newImplementation, data);
    }

    /// @dev For automatic detection that the smart account supports the ERC7739 workflow
    /// Iterates over all the validators but only if this is a detection request
    /// ERC-7739 spec assumes that if the account doesn't support ERC-7739
    /// it will try to handle the detection request as it was normal sig verification
    /// request and will return 0xffffffff since it won't be able to verify the 0x signature
    /// against 0x7739...7739 hash.
    /// So this approach is consistent with the ERC-7739 spec.
    /// If no validator supports ERC-7739, this function returns false
    /// thus the account will proceed with normal signature verification
    /// and return 0xffffffff as a result.
    function checkERC7739Support(bytes32 hash, bytes calldata signature) public view virtual returns (bytes4) {
        bytes4 result;
        unchecked {
            SentinelListLib.SentinelList storage validators = _getAccountStorage().validators;
            address next = validators.entries[SENTINEL];
            while (next != ZERO_ADDRESS && next != SENTINEL) {
                bytes4 support = IValidator(next).isValidSignatureWithSender(msg.sender, hash, signature);
                if (bytes2(support) == bytes2(SUPPORTS_ERC7739) && support > result) {
                    result = support;
                }
                next = validators.getNext(next);
            }
        }
        return result == bytes4(0) ? bytes4(0xffffffff) : result;
    }

    /// @dev Passes if
    ///      a) the caller is the EntryPoint 
    ///      b) calltype is batch, and no ERC-7821 opdata, and the caller is this account itself, 
    ///         and that the account has not self-called more than maxExecutionFrames.
    ///      c) calltype is batch with ERC-7821 opdata, and the sig in opData is by an authorized signer
    /// The execution frames limit is introduced to prevent hiding actions in the self-call loop calldata.
    function _executionGuard(
        ExecutionMode mode,
        uint256 maxExecutionFrames,
        bytes calldata executionCalldata
    ) internal returns (CallType, ExecType, bytes calldata) {
        (CallType callType, ExecType execType, ModeSelector modeSelector,) = mode.decode();
        if (msg.sender == _ENTRYPOINT) {
            return (callType, execType, executionCalldata);
        }
        if (callType == CALLTYPE_BATCH) {
            if (modeSelector == MODE_DEFAULT) {
                require(msg.sender == address(this), AccountAccessUnauthorized());
                _checkAndUpdateExecutionFrames(maxExecutionFrames);
                return (callType, execType, executionCalldata);
            } else if (modeSelector == MODE_BATCH_OPDATA) {
                (bytes calldata executionData, bytes calldata opData) = executionCalldata.cutOpData();
                bytes32 executionDataHash = _hashTypedData(executionData.decodeBatch().hashExecutionBatch());
                address validator = address(bytes20(opData[0:20]));
                bool res;
                if(_isValidatorInstalled(validator)) {
                    // we use address(this) as a sender to hit vanilla 1271 flow on erc-7739 compatible validators
                    // since we know executionDataHash is based on domain separator of the account => it has account address hashed into it
                    res = IValidator(validator).isValidSignatureWithSender(address(this), executionDataHash, opData[20:]) == ERC1271_MAGICVALUE;
                } else {
                    // If this is a fresh, non-initialized 7702 Nexus instance, 
                    // it will still be able to use erc-7821 batch call with opData initialization
                   res = _eip7702SignatureValidation(executionDataHash, opData[20:], validator);
                }
                if (res) return (callType, execType, executionData);
            }
            // other mode selectors are not supported
        }
        revert AccountAccessUnauthorized();
    }

    /// @dev Ensures that only authorized callers can upgrade the smart contract implementation.
    /// This is part of the UUPS (Universal Upgradeable Proxy Standard) pattern.
    /// @param newImplementation The address of the new implementation to upgrade to.
<<<<<<< HEAD
    function _authorizeUpgrade(address newImplementation) internal virtual override(UUPSUpgradeable) onlyEntryPointOrSelf { }

    /// @dev This function is called when the account is redelegated.
    function _onRedelegation() internal virtual override {
        AccountStorage storage $ = _getAccountStorage();

        _tryUninstallValidators();
        _tryUninstallExecutors();
        $.emergencyUninstallTimelock[address($.hook)] = 0;
        _tryUninstallHooks();
        
        // account should be properly initialized for the new delegate
        // use Nexus.initializeAccount() to reinitialize the account
        // otherwise modules will not be installed as the module manager is not initialized
=======
    function _authorizeUpgrade(address newImplementation) internal virtual override(UUPSUpgradeable) {
        _onlyEntryPointOrSelf();
>>>>>>> f66d85bd
    }

    /// @dev EIP712 domain name and version.
    function _domainNameAndVersion() internal pure override returns (string memory name, string memory version) {
        name = "Nexus";
        version = "2.0.0";
    }
}<|MERGE_RESOLUTION|>--- conflicted
+++ resolved
@@ -51,11 +51,8 @@
 } from "./lib/ModeLib.sol";
 import { NonceLib } from "./lib/NonceLib.sol";
 import { SentinelListLib, SENTINEL, ZERO_ADDRESS } from "sentinellist/SentinelList.sol";
-<<<<<<< HEAD
 import { ERC7779Adapter } from "./base/ERC7779Adapter.sol";
 import { ECDSA } from "solady/utils/ECDSA.sol";
-=======
->>>>>>> f66d85bd
 import { Initializable } from "./lib/Initializable.sol";
 import { EmergencyUninstall, Execution } from "./types/DataTypes.sol";
 
@@ -132,22 +129,9 @@
                 (userOpHash, userOp.signature) = _withPreValidationHook(userOpHash, op, missingAccountFunds);
                 validationData = IValidator(validator).validateUserOp(userOp, userOpHash);
             } else {
-<<<<<<< HEAD
-                // If the account is not initialized, check the signature against the account
-                if (!_isAlreadyInitialized()) {
-                    if (ECDSA.recover(userOpHash.toEthSignedMessageHash(), op.signature) == address(this)) {
-                        // add 7739 storage base
-                        validationData = VALIDATION_SUCCESS;
-                    } else {
-                        validationData = VALIDATION_FAILED;
-                    }
-                } else {
-                    // If the account is initialized, revert as the validator is not installed
-                    revert ValidatorNotInstalled(validator);
-                }
-=======
+                // add 7739 storage base
                 validationData = _eip7702SignatureValidation(userOpHash, op.signature, validator) ? VALIDATION_SUCCESS : VALIDATION_FAILED;
->>>>>>> f66d85bd
+
             }
         }
     }
@@ -539,8 +523,6 @@
     /// @dev Ensures that only authorized callers can upgrade the smart contract implementation.
     /// This is part of the UUPS (Universal Upgradeable Proxy Standard) pattern.
     /// @param newImplementation The address of the new implementation to upgrade to.
-<<<<<<< HEAD
-    function _authorizeUpgrade(address newImplementation) internal virtual override(UUPSUpgradeable) onlyEntryPointOrSelf { }
 
     /// @dev This function is called when the account is redelegated.
     function _onRedelegation() internal virtual override {
@@ -554,10 +536,9 @@
         // account should be properly initialized for the new delegate
         // use Nexus.initializeAccount() to reinitialize the account
         // otherwise modules will not be installed as the module manager is not initialized
-=======
+
     function _authorizeUpgrade(address newImplementation) internal virtual override(UUPSUpgradeable) {
         _onlyEntryPointOrSelf();
->>>>>>> f66d85bd
     }
 
     /// @dev EIP712 domain name and version.
