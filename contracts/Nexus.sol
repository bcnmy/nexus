--- conflicted
+++ resolved
@@ -146,15 +146,6 @@
         }
     }
 
-<<<<<<< HEAD
-    /// @notice Executes a user operation via delegatecall to use the contract's context.
-    /// @param userOp The user operation to execute.
-    /// @dev This function should only be called through the EntryPoint to ensure security and proper execution context.
-    function executeUserOp(PackedUserOperation calldata userOp, bytes32 /*userOpHash*/) external payable virtual onlyEntryPoint {
-        bytes calldata callData = userOp.callData[4:];
-        (bool success, ) = address(this).delegatecall(callData);
-        require(success, ExecutionFailed());
-=======
     /// @notice Executes a user operation via a call using the contract's context.
     /// @param userOp The user operation to execute, containing transaction details.
     /// @param - Hash of the user operation.
@@ -177,7 +168,6 @@
 
         // Emit the Executed event with the user operation and inner call return data.
         emit Executed(userOp, innerCallRet);
->>>>>>> d63d0157
     }
 
     /// @notice Installs a new module to the smart account.
