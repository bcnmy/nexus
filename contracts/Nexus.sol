--- conflicted
+++ resolved
@@ -83,7 +83,6 @@
         bytes32 userOpHash,
         uint256 missingAccountFunds
     ) external virtual payPrefund(missingAccountFunds) onlyEntryPoint returns (uint256 validationData) {
-<<<<<<< HEAD
         PackedUserOperation memory userOp = op;
         address validator = op.nonce.getValidator();
         
@@ -92,12 +91,6 @@
         } else {
             // Check if validator is not enabled. If not, return VALIDATION_FAILED.
             if (!_isValidatorInstalled(validator)) return VALIDATION_FAILED;
-=======
-        address validator;
-        uint256 userOpnonce = userOp.nonce;
-        assembly {
-            validator := shr(96, userOpnonce)
->>>>>>> 5d81e533
         }
         // bubble up the return value of the validator module
         validationData = IValidator(validator).validateUserOp(userOp, userOpHash);
@@ -190,31 +183,9 @@
     /// @param module The address of the module to install.
     /// @param initData Initialization data for the module.
     /// @dev This function can only be called by the EntryPoint or the account itself for security reasons.
-<<<<<<< HEAD
     function installModule(uint256 moduleTypeId, address module, bytes calldata initData) external payable onlyEntryPointOrSelf {
         _installModule(moduleTypeId, module, initData);
         emit ModuleInstalled(moduleTypeId, module);
-=======
-    /// @dev This function also goes through hook checks via withHook modifier.
-    function installModule(uint256 moduleTypeId, address module, bytes calldata initData) external payable onlyEntryPointOrSelf withHook {
-        require(module != address(0), ModuleAddressCanNotBeZero());
-        require(IModule(module).isModuleType(moduleTypeId), MismatchModuleTypeId(moduleTypeId));
-        require(!_isModuleInstalled(moduleTypeId, module, initData), ModuleAlreadyInstalled(moduleTypeId, module));
-
-        emit ModuleInstalled(moduleTypeId, module);
-
-        if (moduleTypeId == MODULE_TYPE_VALIDATOR) {
-            _installValidator(module, initData);
-        } else if (moduleTypeId == MODULE_TYPE_EXECUTOR) {
-            _installExecutor(module, initData);
-        } else if (moduleTypeId == MODULE_TYPE_FALLBACK) {
-            _installFallbackHandler(module, initData);
-        } else if (moduleTypeId == MODULE_TYPE_HOOK) {
-            _installHook(module, initData);
-        } else {
-            revert InvalidModuleTypeId(moduleTypeId);
-        }
->>>>>>> 5d81e533
     }
 
     /// @notice Uninstalls a module from the smart account.
@@ -566,24 +537,6 @@
         else revert UnsupportedExecType(execType);
     }
 
-<<<<<<< HEAD
-=======
-    /// @notice Checks if a module is installed on the smart account.
-    /// @param moduleTypeId The module type ID.
-    /// @param module The module address.
-    /// @param additionalContext Additional context for checking installation.
-    /// @return True if the module is installed, false otherwise.
-    function _isModuleInstalled(uint256 moduleTypeId, address module, bytes calldata additionalContext) private view returns (bool) {
-        if (moduleTypeId == MODULE_TYPE_VALIDATOR) return _isValidatorInstalled(module);
-        else if (moduleTypeId == MODULE_TYPE_EXECUTOR) return _isExecutorInstalled(module);
-        else if (moduleTypeId == MODULE_TYPE_FALLBACK) {
-            if (additionalContext.length < 4) return false;
-            return _isFallbackHandlerInstalled(bytes4(additionalContext[0:4]), module);
-        } else if (moduleTypeId == MODULE_TYPE_HOOK) return _isHookInstalled(module);
-        else return false;
-    }
-
->>>>>>> 5d81e533
     /// @dev For use in `_erc1271HashForIsValidSignatureViaNestedEIP712`,
     function _typedDataSignFields() private view returns (bytes32 m) {
         (
