// SPDX-License-Identifier: MIT
pragma solidity ^0.8.27;

// ──────────────────────────────────────────────────────────────────────────────
//     _   __    _  __
//    / | / /__ | |/ /_  _______
//   /  |/ / _ \|   / / / / ___/
//  / /|  /  __/   / /_/ (__  )
// /_/ |_/\___/_/|_\__,_/____/
//
// ──────────────────────────────────────────────────────────────────────────────
// Nexus: A suite of contracts for Modular Smart Accounts compliant with ERC-7579 and ERC-4337, developed by Biconomy.
// Learn more at https://biconomy.io. For security issues, contact: security@biconomy.io

import { ModuleManager } from "../base/ModuleManager.sol";
import { IModule } from "../interfaces/modules/IModule.sol";
import { IERC7484 } from "../interfaces/IERC7484.sol";
import {
    MODULE_TYPE_VALIDATOR,
    MODULE_TYPE_EXECUTOR,
    MODULE_TYPE_FALLBACK,
    MODULE_TYPE_HOOK
} from "../types/Constants.sol";

/// @title NexusBootstrap Configuration for Nexus
/// @notice Provides configuration and initialization for Nexus smart accounts.
/// @author @livingrockrises | Biconomy | chirag@biconomy.io
/// @author @aboudjem | Biconomy | adam.boudjemaa@biconomy.io
/// @author @filmakarov | Biconomy | filipp.makarov@biconomy.io
/// @author @zeroknots | Rhinestone.wtf | zeroknots.eth
/// Special thanks to the Solady team for foundational contributions: https://github.com/Vectorized/solady
    struct BootstrapConfig {
        address module;
        bytes data;
    }

    struct BootstrapPreValidationHookConfig {
        uint256 hookType;
        address module;
        bytes data;
    }

    struct RegistryConfig {
        IERC7484 registry;
        address[] attesters;
        uint8 threshold;
    }

/// @title NexusBootstrap
/// @notice Manages the installation of modules into Nexus smart accounts using delegatecalls.
contract NexusBootstrap is ModuleManager {

    constructor(address defaultValidator, bytes memory initData) ModuleManager(defaultValidator, initData) {}

    modifier _withInitSentinelLists() {
        _initSentinelLists();
        _;
    }

    /// @notice Initializes the Nexus account with the default validator.
    /// No registry is needed for the default validator.
    /// @dev Intended to be called by the Nexus with a delegatecall.
    /// @dev For gas savings purposes this method does not initialize the registry.
    /// @dev The registry should be initialized via the `setRegistry` function on the Nexus contract later if needed.
    /// @param data The initialization data for the default validator module.
    function initNexusWithDefaultValidator(
        bytes calldata data
    )
        external
        payable
    {
        IModule(_DEFAULT_VALIDATOR).onInstall(data);
    }

    // ================================================
    // ===== DEFAULT VALIDATOR + OTHER MODULES =====
    // ================================================

    /// @notice Initializes the Nexus account with the default validator and other modules and no registry.
    /// @dev Intended to be called by the Nexus with a delegatecall.
    /// @param defaultValidatorInitData The initialization data for the default validator module.
<<<<<<< HEAD
    /// @param validators The configuration array for validator modules.
=======
    /// @param validators The configuration array for validator modules. Should not contain the default validator.
>>>>>>> b6bfa879
    /// @param executors The configuration array for executor modules.
    /// @param hook The configuration for the hook module.
    /// @param fallbacks The configuration array for fallback handler modules.
    /// @param preValidationHooks The configuration array for pre-validation hooks.
    function initNexusWithDefaultValidatorAndOtherModulesNoRegistry(
        bytes calldata defaultValidatorInitData,
        BootstrapConfig[] calldata validators,
        BootstrapConfig[] calldata executors,
        BootstrapConfig calldata hook,
        BootstrapConfig[] calldata fallbacks,
        BootstrapPreValidationHookConfig[] calldata preValidationHooks
    )
        external
        payable
    {
        RegistryConfig memory registryConfig = RegistryConfig({
            registry: IERC7484(address(0)),
            attesters: new address[](0),
            threshold: 0
        });

        _initNexusWithDefaultValidatorAndOtherModules(
            defaultValidatorInitData, 
            validators,
            executors, 
            hook, 
            fallbacks, 
            preValidationHooks, 
            registryConfig
        );
    }

    /// @notice Initializes the Nexus account with the default validator and other modules.
    /// @dev Intended to be called by the Nexus with a delegatecall.
    /// @param defaultValidatorInitData The initialization data for the default validator module.
<<<<<<< HEAD
    /// @param validators The configuration array for validator modules.
=======
    /// @param validators The configuration array for validator modules. Should not contain the default validator.
>>>>>>> b6bfa879
    /// @param executors The configuration array for executor modules.
    /// @param hook The configuration for the hook module.
    /// @param fallbacks The configuration array for fallback handler modules.
    /// @param preValidationHooks The configuration array for pre-validation hooks.
    /// @param registryConfig The registry configuration.
    function initNexusWithDefaultValidatorAndOtherModules(
        bytes calldata defaultValidatorInitData,
        BootstrapConfig[] calldata validators,
        BootstrapConfig[] calldata executors,
        BootstrapConfig calldata hook,
        BootstrapConfig[] calldata fallbacks,
        BootstrapPreValidationHookConfig[] calldata preValidationHooks,
        RegistryConfig memory registryConfig
    )
        external
        payable
    {
        _initNexusWithDefaultValidatorAndOtherModules(
            defaultValidatorInitData,
            validators,
            executors, 
            hook, 
            fallbacks, 
            preValidationHooks,
            registryConfig
        );
    }

    function _initNexusWithDefaultValidatorAndOtherModules(
        bytes calldata defaultValidatorInitData,
        BootstrapConfig[] calldata validators,
        BootstrapConfig[] calldata executors,
        BootstrapConfig calldata hook,
        BootstrapConfig[] calldata fallbacks,
        BootstrapPreValidationHookConfig[] calldata preValidationHooks, 
        RegistryConfig memory registryConfig
    )
        internal
        _withInitSentinelLists
    {
        _configureRegistry(registryConfig.registry, registryConfig.attesters, registryConfig.threshold);

        IModule(_DEFAULT_VALIDATOR).onInstall(defaultValidatorInitData);

        for (uint256 i; i < validators.length; i++) {
            if (validators[i].module == address(0)) continue;
            _installValidator(validators[i].module, validators[i].data);
            emit ModuleInstalled(MODULE_TYPE_VALIDATOR, validators[i].module);
        }

        for (uint256 i; i < executors.length; i++) {
            if (executors[i].module == address(0)) continue;
            _installExecutor(executors[i].module, executors[i].data);
            emit ModuleInstalled(MODULE_TYPE_EXECUTOR, executors[i].module);
        }

        // Initialize hook
        if (hook.module != address(0)) {
            _installHook(hook.module, hook.data);
            emit ModuleInstalled(MODULE_TYPE_HOOK, hook.module);
        }

        // Initialize fallback handlers
        for (uint256 i; i < fallbacks.length; i++) {
            if (fallbacks[i].module == address(0)) continue;
            _installFallbackHandler(fallbacks[i].module, fallbacks[i].data);
            emit ModuleInstalled(MODULE_TYPE_FALLBACK, fallbacks[i].module);
        } 

        // Initialize pre-validation hooks
        for (uint256 i; i < preValidationHooks.length; i++) {
            if (preValidationHooks[i].module == address(0)) continue;
            _installPreValidationHook(
                preValidationHooks[i].hookType,
                preValidationHooks[i].module,
                preValidationHooks[i].data
            );
            emit ModuleInstalled(preValidationHooks[i].hookType, preValidationHooks[i].module);
        }
    }

    // ================================================
    // ===== SINGLE VALIDATOR =====
    // ================================================

    /// @notice Initializes the Nexus account with a single validator and no registry.
    /// @dev Intended to be called by the Nexus with a delegatecall.
    /// @param validator The address of the validator module. Should not be the default validator.
    /// @param data The initialization data for the validator module.
    function initNexusWithSingleValidatorNoRegistry(
        address validator,
        bytes calldata data
    )
        external
        payable
    {
        RegistryConfig memory registryConfig = RegistryConfig({  
            registry: IERC7484(address(0)),
            attesters: new address[](0),
            threshold: 0
        });
        _initNexusWithSingleValidator(validator, data, registryConfig);
    }

    /// @notice Initializes the Nexus account with a single validator.
    /// @dev Intended to be called by the Nexus with a delegatecall.
    /// @param validator The address of the validator module. Should not be the default validator.
    /// @param data The initialization data for the validator module.
    /// @param registryConfig The registry configuration.
    function initNexusWithSingleValidator(
        address validator,
        bytes calldata data,
        RegistryConfig memory registryConfig
    )
        external
        payable
    {
        _initNexusWithSingleValidator(validator, data, registryConfig);
    }

    function _initNexusWithSingleValidator(
        address validator,
        bytes calldata data,
        RegistryConfig memory registryConfig
    )
        internal
        _withInitSentinelLists
    {
        _configureRegistry(registryConfig.registry, registryConfig.attesters, registryConfig.threshold);
        _installValidator(validator, data);
        emit ModuleInstalled(MODULE_TYPE_VALIDATOR, validator);
    }

    // ================================================
    // ===== GENERALIZED FLOW =====
    // ================================================

    /// @notice Initializes the Nexus account with multiple modules and no registry.
    /// @dev Intended to be called by the Nexus with a delegatecall.
    /// @param validators The configuration array for validator modules. Should not contain the default validator.
    /// @param executors The configuration array for executor modules.
    /// @param hook The configuration for the hook module.
    /// @param fallbacks The configuration array for fallback handler modules.
    /// @param preValidationHooks The configuration array for pre-validation hooks.
    function initNexusNoRegistry(
        BootstrapConfig[] calldata validators,
        BootstrapConfig[] calldata executors,
        BootstrapConfig calldata hook,
        BootstrapConfig[] calldata fallbacks,
        BootstrapPreValidationHookConfig[] calldata preValidationHooks
    )
        external
        payable
    {
        RegistryConfig memory registryConfig = RegistryConfig({
            registry: IERC7484(address(0)),
            attesters: new address[](0),
            threshold: 0
        });

        _initNexus(validators, executors, hook, fallbacks, preValidationHooks, registryConfig);
    }

    /// @notice Initializes the Nexus account with multiple modules.
    /// @dev Intended to be called by the Nexus with a delegatecall.
    /// @param validators The configuration array for validator modules. Should not contain the default validator.
    /// @param executors The configuration array for executor modules.
    /// @param hook The configuration for the hook module.
    /// @param fallbacks The configuration array for fallback handler modules.
    /// @param preValidationHooks The configuration array for pre-validation hooks.
    /// @param registryConfig The registry configuration.
    function initNexus(
        BootstrapConfig[] calldata validators,
        BootstrapConfig[] calldata executors,
        BootstrapConfig calldata hook,
        BootstrapConfig[] calldata fallbacks,
        BootstrapPreValidationHookConfig[] calldata preValidationHooks,
        RegistryConfig memory registryConfig
    )
        external
        payable
    {
        _initNexus({
            validators: validators,
            executors: executors,
            hook: hook,
            fallbacks: fallbacks,
            preValidationHooks: preValidationHooks,
            registryConfig: registryConfig
        });
    }

    function _initNexus(
        BootstrapConfig[] calldata validators,
        BootstrapConfig[] calldata executors,
        BootstrapConfig calldata hook,
        BootstrapConfig[] calldata fallbacks,
        BootstrapPreValidationHookConfig[] calldata preValidationHooks,
        RegistryConfig memory registryConfig
    )
        internal
        _withInitSentinelLists
    {
        _configureRegistry(registryConfig.registry, registryConfig.attesters, registryConfig.threshold);

        // Initialize validators
        for (uint256 i = 0; i < validators.length; i++) {
            _installValidator(validators[i].module, validators[i].data);
            emit ModuleInstalled(MODULE_TYPE_VALIDATOR, validators[i].module);
        }

        // Initialize executors
        for (uint256 i = 0; i < executors.length; i++) {
            if (executors[i].module == address(0)) continue;
            _installExecutor(executors[i].module, executors[i].data);
            emit ModuleInstalled(MODULE_TYPE_EXECUTOR, executors[i].module);
        }

        // Initialize fallback handlers
        for (uint256 i = 0; i < fallbacks.length; i++) {
            if (fallbacks[i].module == address(0)) continue;
            _installFallbackHandler(fallbacks[i].module, fallbacks[i].data);
            emit ModuleInstalled(MODULE_TYPE_FALLBACK, fallbacks[i].module);
        }

        // Initialize hook
        if (hook.module != address(0)) {
            _installHook(hook.module, hook.data);
            emit ModuleInstalled(MODULE_TYPE_HOOK, hook.module);
        }

        // Initialize pre-validation hooks
        for (uint256 i = 0; i < preValidationHooks.length; i++) {
            if (preValidationHooks[i].module == address(0)) continue;
            _installPreValidationHook(
                preValidationHooks[i].hookType,
                preValidationHooks[i].module,
                preValidationHooks[i].data
            );
            emit ModuleInstalled(preValidationHooks[i].hookType, preValidationHooks[i].module);
        }
    }

    // ================================================
    // ===== SCOPED FLOW =====
    // ================================================

    /// @notice Initializes the Nexus account with a scoped set of modules and no registry.
    /// @dev Intended to be called by the Nexus with a delegatecall.
    /// @param validators The configuration array for validator modules. Should not contain the default validator.
    /// @param hook The configuration for the hook module.
    function initNexusScopedNoRegistry(
        BootstrapConfig[] calldata validators,
        BootstrapConfig calldata hook
    )
        external
        payable
    {
        RegistryConfig memory registryConfig = RegistryConfig({
            registry: IERC7484(address(0)),
            attesters: new address[](0),
            threshold: 0
        });
        _initNexusScoped(validators, hook, registryConfig);
    }

    /// @notice Initializes the Nexus account with a scoped set of modules.
    /// @dev Intended to be called by the Nexus with a delegatecall.
    /// @param validators The configuration array for validator modules. Should not contain the default validator.
    /// @param hook The configuration for the hook module.
    /// @param registryConfig The registry configuration.
    function initNexusScoped(
        BootstrapConfig[] calldata validators,
        BootstrapConfig calldata hook,
        RegistryConfig memory registryConfig
    )
        external
        payable
    {
        _initNexusScoped(validators, hook, registryConfig);
    }

    /// @notice Initializes the Nexus account with a scoped set of modules.
    /// @dev Intended to be called by the Nexus with a delegatecall.
    /// @param validators The configuration array for validator modules. Should not contain the default validator.
    /// @param hook The configuration for the hook module.
    function _initNexusScoped(
        BootstrapConfig[] calldata validators,
        BootstrapConfig calldata hook,
        RegistryConfig memory registryConfig
    )
        internal
        _withInitSentinelLists
    {
        _configureRegistry(registryConfig.registry, registryConfig.attesters, registryConfig.threshold);

        // Initialize validators
        for (uint256 i = 0; i < validators.length; i++) {
            _installValidator(validators[i].module, validators[i].data);
            emit ModuleInstalled(MODULE_TYPE_VALIDATOR, validators[i].module);
        }

        // Initialize hook
        if (hook.module != address(0)) {
            _installHook(hook.module, hook.data);
            emit ModuleInstalled(MODULE_TYPE_HOOK, hook.module);
        }
    }

    /// @dev EIP712 domain name and version.
    function _domainNameAndVersion() internal pure override returns (string memory name, string memory version) {
        name = "NexusBootstrap";
        version = "1.2.1";
    }

    
    // required implementations. Are not used.
    function installModule(uint256 moduleTypeId, address module, bytes calldata initData) external payable override {
        // do nothing
    }

    function uninstallModule(uint256 moduleTypeId, address module, bytes calldata deInitData) external payable override {
        // do nothing
    }

    function isModuleInstalled(uint256 moduleTypeId, address module, bytes calldata additionalContext) external view override returns (bool installed) {
        return false;
    }
}<|MERGE_RESOLUTION|>--- conflicted
+++ resolved
@@ -79,11 +79,7 @@
     /// @notice Initializes the Nexus account with the default validator and other modules and no registry.
     /// @dev Intended to be called by the Nexus with a delegatecall.
     /// @param defaultValidatorInitData The initialization data for the default validator module.
-<<<<<<< HEAD
-    /// @param validators The configuration array for validator modules.
-=======
-    /// @param validators The configuration array for validator modules. Should not contain the default validator.
->>>>>>> b6bfa879
+    /// @param validators The configuration array for validator modules. Should not contain the default validator.
     /// @param executors The configuration array for executor modules.
     /// @param hook The configuration for the hook module.
     /// @param fallbacks The configuration array for fallback handler modules.
@@ -119,11 +115,7 @@
     /// @notice Initializes the Nexus account with the default validator and other modules.
     /// @dev Intended to be called by the Nexus with a delegatecall.
     /// @param defaultValidatorInitData The initialization data for the default validator module.
-<<<<<<< HEAD
-    /// @param validators The configuration array for validator modules.
-=======
-    /// @param validators The configuration array for validator modules. Should not contain the default validator.
->>>>>>> b6bfa879
+    /// @param validators The configuration array for validator modules. Should not contain the default validator.
     /// @param executors The configuration array for executor modules.
     /// @param hook The configuration for the hook module.
     /// @param fallbacks The configuration array for fallback handler modules.
