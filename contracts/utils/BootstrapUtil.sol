// SPDX-License-Identifier: MIT
pragma solidity ^0.8.24;

import { BootstrapConfig } from "./Bootstrap.sol";

// Review: can make this a library?
contract BootstrapUtil {
<<<<<<< HEAD
    function makeBootstrapConfig(address module, bytes memory data) public pure returns (BootstrapConfig memory config) {
=======
    function makeBootstrapConfigSingle(address module, bytes memory data) public pure returns (BootstrapConfig memory config) {
>>>>>>> d991e9f7
        config.module = module;
        config.data = data;
    }

    function makeBootstrapConfig(address module, bytes memory data) public pure returns (BootstrapConfig[] memory config) {
        config = new BootstrapConfig[](1);
        config[0].module = module;
        config[0].data = data;
    }

    function makeBootstrapConfig(address[] memory modules, bytes[] memory datas) public pure returns (BootstrapConfig[] memory configs) {
        configs = new BootstrapConfig[](modules.length);

        for (uint256 i; i < modules.length; i++) {
            configs[i] = makeBootstrapConfigSingle(modules[i], datas[i]);
        }
    }
}<|MERGE_RESOLUTION|>--- conflicted
+++ resolved
@@ -5,11 +5,7 @@
 
 // Review: can make this a library?
 contract BootstrapUtil {
-<<<<<<< HEAD
-    function makeBootstrapConfig(address module, bytes memory data) public pure returns (BootstrapConfig memory config) {
-=======
     function makeBootstrapConfigSingle(address module, bytes memory data) public pure returns (BootstrapConfig memory config) {
->>>>>>> d991e9f7
         config.module = module;
         config.data = data;
     }
