// SPDX-License-Identifier: MIT
pragma solidity ^0.8.26;

// ──────────────────────────────────────────────────────────────────────────────
//     _   __    _  __
//    / | / /__ | |/ /_  _______
//   /  |/ / _ \|   / / / / ___/
//  / /|  /  __/   / /_/ (__  )
// /_/ |_/\___/_/|_\__,_/____/
//
// ──────────────────────────────────────────────────────────────────────────────
// Nexus: A suite of contracts for Modular Smart Accounts compliant with ERC-7579 and ERC-4337, developed by Biconomy.
// Learn more at https://biconomy.io. To report security issues, please contact us at: security@biconomy.io

import { Execution } from "../types/DataTypes.sol";
import { IExecutionHelperEventsAndErrors } from "../interfaces/base/IExecutionHelper.sol";
import { ExecType, EXECTYPE_DEFAULT, EXECTYPE_TRY } from "../lib/ModeLib.sol";
import { ExecLib } from "../lib/ExecLib.sol";

/// @title Nexus - ExecutionHelper
/// @notice Implements execution management within the Nexus suite, facilitating transaction execution strategies and
/// error handling.
/// @dev Provides mechanisms for direct and batched transactions with both committed and tentative execution strategies
/// as per ERC-4337 and ERC-7579 standards.
/// @author @livingrockrises | Biconomy | chirag@biconomy.io
/// @author @aboudjem | Biconomy | adam.boudjemaa@biconomy.io
/// @author @filmakarov | Biconomy | filipp.makarov@biconomy.io
/// @author @zeroknots | Rhinestone.wtf | zeroknots.eth
/// Special thanks to the Solady team for foundational contributions: https://github.com/Vectorized/solady
contract ExecutionHelper is IExecutionHelperEventsAndErrors {
    using ExecLib for bytes;

    /// @notice Executes a call to a target address with specified value and data.
    /// @dev calls to an EOA should be counted as successful.
    /// @param target The address to execute the call on.
    /// @param value The amount of wei to send with the call.
    /// @param callData The calldata to send.
    /// @return result The bytes returned from the execution, which contains the returned data from the target address.
    function _execute(address target, uint256 value, bytes calldata callData) internal virtual returns (bytes memory result) {
        /// @solidity memory-safe-assembly
        assembly {
            result := mload(0x40)
            calldatacopy(result, callData.offset, callData.length)
            if iszero(call(gas(), target, value, result, callData.length, codesize(), 0x00)) {
                // Bubble up the revert if the call reverts.
                returndatacopy(result, 0x00, returndatasize())
                revert(result, returndatasize())
            }
            mstore(result, returndatasize()) // Store the length.
            let o := add(result, 0x20)
            returndatacopy(o, 0x00, returndatasize()) // Copy the returndata.
            mstore(0x40, add(o, returndatasize())) // Allocate the memory.
        }
    }

    /// @notice Tries to execute a call and captures if it was successful or not.
    /// @dev Similar to _execute but returns a success boolean and catches reverts instead of propagating them.
    /// @dev calls to an EOA should be counted as successful.
    /// @param target The address to execute the call on.
    /// @param value The amount of wei to send with the call.
    /// @param callData The calldata to send.
    /// @return success True if the execution was successful, false otherwise.
    /// @return result The bytes returned from the execution, which contains the returned data from the target address.
    function _tryExecute(address target, uint256 value, bytes calldata callData) internal virtual returns (bool success, bytes memory result) {
        /// @solidity memory-safe-assembly
        assembly {
            result := mload(0x40)
            calldatacopy(result, callData.offset, callData.length)
            success := call(gas(), target, value, result, callData.length, codesize(), 0x00)
            mstore(result, returndatasize()) // Store the length.
            let o := add(result, 0x20)
            returndatacopy(o, 0x00, returndatasize()) // Copy the returndata.
            mstore(0x40, add(o, returndatasize())) // Allocate the memory.
        }
    }

    /// @notice Executes a batch of calls.
    /// @param executions An array of Execution structs each containing target, value, and calldata.
    /// @return result An array of bytes returned from each executed call, corresponding to the returndata from each target address.
    function _executeBatch(Execution[] calldata executions) internal returns (bytes[] memory result) {
        result = new bytes[](executions.length);

        Execution calldata exec;
        for (uint256 i; i < executions.length; i++) {
            exec = executions[i];
            result[i] = _execute(exec.target, exec.value, exec.callData);
        }
    }

    /// @notice Tries to execute a batch of calls and emits an event for each unsuccessful call.
    /// @param executions An array of Execution structs.
    /// @return result An array of bytes returned from each executed call, with unsuccessful calls marked by events.
    function _tryExecuteBatch(Execution[] calldata executions) internal returns (bytes[] memory result) {
        result = new bytes[](executions.length);

        Execution calldata exec;
        for (uint256 i; i < executions.length; i++) {
            exec = executions[i];
            bool success;
            (success, result[i]) = _tryExecute(exec.target, exec.value, exec.callData);
            if (!success) emit TryExecuteUnsuccessful(exec.callData, result[i]);
        }
    }

    /// @dev Execute a delegatecall with `delegate` on this account.
    /// @return result The bytes returned from the delegatecall, which contains the returned data from the delegate contract.
    function _executeDelegatecall(address delegate, bytes calldata callData) internal returns (bytes memory result) {
        /// @solidity memory-safe-assembly
        assembly {
            result := mload(0x40)
            calldatacopy(result, callData.offset, callData.length)
            // Forwards the `data` to `delegate` via delegatecall.
            if iszero(delegatecall(gas(), delegate, result, callData.length, codesize(), 0x00)) {
                // Bubble up the revert if the call reverts.
                returndatacopy(result, 0x00, returndatasize())
                revert(result, returndatasize())
            }
            mstore(result, returndatasize()) // Store the length.
            let o := add(result, 0x20)
            returndatacopy(o, 0x00, returndatasize()) // Copy the returndata.
            mstore(0x40, add(o, returndatasize())) // Allocate the memory.
        }
    }

    /// @dev Execute a delegatecall with `delegate` on this account and catch reverts.
    /// @return success True if the delegatecall was successful, false otherwise.
    /// @return result The bytes returned from the delegatecall, which contains the returned data from the delegate contract.
    function _tryExecuteDelegatecall(address delegate, bytes calldata callData) internal returns (bool success, bytes memory result) {
        /// @solidity memory-safe-assembly
        assembly {
            result := mload(0x40)
            calldatacopy(result, callData.offset, callData.length)
            // Forwards the `data` to `delegate` via delegatecall.
            success := delegatecall(gas(), delegate, result, callData.length, codesize(), 0x00)
            mstore(result, returndatasize()) // Store the length.
            let o := add(result, 0x20)
            returndatacopy(o, 0x00, returndatasize()) // Copy the returndata.
            mstore(0x40, add(o, returndatasize())) // Allocate the memory.
        }
    }

    /// @dev Executes a single transaction based on the specified execution type.
    /// @param executionCalldata The calldata containing the transaction details (target address, value, and data).
    /// @param execType The execution type, which can be DEFAULT (revert on failure) or TRY (return on failure).
    function _handleSingleExecution(bytes calldata executionCalldata, ExecType execType) internal {
        (address target, uint256 value, bytes calldata callData) = executionCalldata.decodeSingle();
        if (execType == EXECTYPE_DEFAULT) _execute(target, value, callData);
        else if (execType == EXECTYPE_TRY) {
            (bool success, bytes memory result) = _tryExecute(target, value, callData);
            if (!success) emit TryExecuteUnsuccessful(callData, result);
        } else revert UnsupportedExecType(execType);
    }

    /// @dev Executes a batch of transactions based on the specified execution type.
    /// @param executionCalldata The calldata for a batch of transactions.
    /// @param execType The execution type, which can be DEFAULT (revert on failure) or TRY (return on failure).
    function _handleBatchExecution(bytes calldata executionCalldata, ExecType execType) internal {
        Execution[] calldata executions = executionCalldata.decodeBatch();
        if (execType == EXECTYPE_DEFAULT) _executeBatch(executions);
        else if (execType == EXECTYPE_TRY) _tryExecuteBatch(executions);
        else revert UnsupportedExecType(execType);
    }

    /// @dev Executes a single transaction based on the specified execution type.
    /// @param executionCalldata The calldata containing the transaction details (target address, value, and data).
    /// @param execType The execution type, which can be DEFAULT (revert on failure) or TRY (return on failure).
    function _handleDelegateCallExecution(bytes calldata executionCalldata, ExecType execType) internal {
        (address delegate, bytes calldata callData) = executionCalldata.decodeDelegateCall();
        if (execType == EXECTYPE_DEFAULT) _executeDelegatecall(delegate, callData);
        else if (execType == EXECTYPE_TRY) {
            (bool success, bytes memory result) = _tryExecuteDelegatecall(delegate, callData);
            if (!success) emit TryDelegateCallUnsuccessful(callData, result);
        } else revert UnsupportedExecType(execType);
    }

    /// @dev Executes a single transaction based on the specified execution type.
    /// @param executionCalldata The calldata containing the transaction details (target address, value, and data).
    /// @param execType The execution type, which can be DEFAULT (revert on failure) or TRY (return on failure).
<<<<<<< HEAD
    /// @return returnData An array containing the execution result. In the case of a single transaction, the array contains one element.
    function _handleSingleExecutionAndReturnData(bytes calldata executionCalldata, ExecType execType) internal returns(bytes[] memory returnData) {
=======
    function _handleSingleExecutionAndReturnData(bytes calldata executionCalldata, ExecType execType) internal returns (bytes[] memory returnData) {
>>>>>>> 33f1a010
        (address target, uint256 value, bytes calldata callData) = executionCalldata.decodeSingle();
        returnData = new bytes[](1);
        bool success;
        // check if execType is revert(default) or try
        if (execType == EXECTYPE_DEFAULT) {
            returnData[0] = _execute(target, value, callData);
        } else if (execType == EXECTYPE_TRY) {
            (success, returnData[0]) = _tryExecute(target, value, callData);
            if (!success) emit TryExecuteUnsuccessful(callData, returnData[0]);
        } else {
            revert UnsupportedExecType(execType);
        }
    }

    /// @dev Executes a batch of transactions based on the specified execution type.
    /// @param executionCalldata The calldata for a batch of transactions.
    /// @param execType The execution type, which can be DEFAULT (revert on failure) or TRY (return on failure).
<<<<<<< HEAD
    /// @return returnData An array containing the execution results for each transaction in the batch.
    function _handleBatchExecutionAndReturnData(bytes calldata executionCalldata, ExecType execType) internal returns(bytes[] memory returnData){
=======
    function _handleBatchExecutionAndReturnData(bytes calldata executionCalldata, ExecType execType) internal returns (bytes[] memory returnData) {
>>>>>>> 33f1a010
        Execution[] calldata executions = executionCalldata.decodeBatch();
        if (execType == EXECTYPE_DEFAULT) returnData = _executeBatch(executions);
        else if (execType == EXECTYPE_TRY) returnData = _tryExecuteBatch(executions);
        else revert UnsupportedExecType(execType);
    }

    /// @dev Executes a single transaction based on the specified execution type.
    /// @param executionCalldata The calldata containing the transaction details (target address, value, and data).
    /// @param execType The execution type, which can be DEFAULT (revert on failure) or TRY (return on failure).
<<<<<<< HEAD
    /// @return returnData An array containing the result of the delegatecall execution.
    function _handleDelegateCallExecutionAndReturnData(bytes calldata executionCalldata, ExecType execType) internal returns(bytes[] memory returnData) {
=======
    function _handleDelegateCallExecutionAndReturnData(
        bytes calldata executionCalldata,
        ExecType execType
    ) internal returns (bytes[] memory returnData) {
>>>>>>> 33f1a010
        (address delegate, bytes calldata callData) = executionCalldata.decodeDelegateCall();
        returnData = new bytes[](1);
        bool success;
        if (execType == EXECTYPE_DEFAULT) {
            returnData[0] = _executeDelegatecall(delegate, callData);
        } else if (execType == EXECTYPE_TRY) {
            (success, returnData[0]) = _tryExecuteDelegatecall(delegate, callData);
            if (!success) emit TryDelegateCallUnsuccessful(callData, returnData[0]);
        }
        else revert UnsupportedExecType(execType);
    }
}<|MERGE_RESOLUTION|>--- conflicted
+++ resolved
@@ -176,12 +176,8 @@
     /// @dev Executes a single transaction based on the specified execution type.
     /// @param executionCalldata The calldata containing the transaction details (target address, value, and data).
     /// @param execType The execution type, which can be DEFAULT (revert on failure) or TRY (return on failure).
-<<<<<<< HEAD
     /// @return returnData An array containing the execution result. In the case of a single transaction, the array contains one element.
     function _handleSingleExecutionAndReturnData(bytes calldata executionCalldata, ExecType execType) internal returns(bytes[] memory returnData) {
-=======
-    function _handleSingleExecutionAndReturnData(bytes calldata executionCalldata, ExecType execType) internal returns (bytes[] memory returnData) {
->>>>>>> 33f1a010
         (address target, uint256 value, bytes calldata callData) = executionCalldata.decodeSingle();
         returnData = new bytes[](1);
         bool success;
@@ -199,12 +195,8 @@
     /// @dev Executes a batch of transactions based on the specified execution type.
     /// @param executionCalldata The calldata for a batch of transactions.
     /// @param execType The execution type, which can be DEFAULT (revert on failure) or TRY (return on failure).
-<<<<<<< HEAD
     /// @return returnData An array containing the execution results for each transaction in the batch.
     function _handleBatchExecutionAndReturnData(bytes calldata executionCalldata, ExecType execType) internal returns(bytes[] memory returnData){
-=======
-    function _handleBatchExecutionAndReturnData(bytes calldata executionCalldata, ExecType execType) internal returns (bytes[] memory returnData) {
->>>>>>> 33f1a010
         Execution[] calldata executions = executionCalldata.decodeBatch();
         if (execType == EXECTYPE_DEFAULT) returnData = _executeBatch(executions);
         else if (execType == EXECTYPE_TRY) returnData = _tryExecuteBatch(executions);
@@ -214,15 +206,8 @@
     /// @dev Executes a single transaction based on the specified execution type.
     /// @param executionCalldata The calldata containing the transaction details (target address, value, and data).
     /// @param execType The execution type, which can be DEFAULT (revert on failure) or TRY (return on failure).
-<<<<<<< HEAD
     /// @return returnData An array containing the result of the delegatecall execution.
     function _handleDelegateCallExecutionAndReturnData(bytes calldata executionCalldata, ExecType execType) internal returns(bytes[] memory returnData) {
-=======
-    function _handleDelegateCallExecutionAndReturnData(
-        bytes calldata executionCalldata,
-        ExecType execType
-    ) internal returns (bytes[] memory returnData) {
->>>>>>> 33f1a010
         (address delegate, bytes calldata callData) = executionCalldata.decodeDelegateCall();
         returnData = new bytes[](1);
         bool success;
