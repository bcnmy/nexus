--- conflicted
+++ resolved
@@ -51,19 +51,6 @@
         _;
     }
 
-<<<<<<< HEAD
-    /// @notice Ensures that the specified module conforms to the expected module type according to the registry.
-    /// @dev This modifier uses the stored registry to validate the module type.
-    /// If the registry address is not zero, it performs the check. Reverts if the check fails.
-    /// @param module Address of the module to validate.
-    /// @param moduleTypeId The identifier for the module type to validate against.
-    modifier withRegistry(address module, uint256 moduleTypeId) {
-        IERC7484Registry registry = _getRegistry();
-        if (address(registry) != address(0)) {
-            registry.check(module, moduleTypeId);
-        }
-        _;
-=======
     /// @notice Does pre-checks and post-checks using an installed hook on the account.
     /// @dev sender, msg.data and msg.value is passed to the hook to implement custom flows.
     modifier withHook() {
@@ -75,7 +62,19 @@
             _;
             IHook(hook).postCheck(hookData);
         }
->>>>>>> 71a44998
+    }
+
+    /// @notice Ensures that the specified module conforms to the expected module type according to the registry.
+    /// @dev This modifier uses the stored registry to validate the module type.
+    /// If the registry address is not zero, it performs the check. Reverts if the check fails.
+    /// @param module Address of the module to validate.
+    /// @param moduleTypeId The identifier for the module type to validate against.
+    modifier withRegistry(address module, uint256 moduleTypeId) {
+        IERC7484Registry registry = _getRegistry();
+        if (address(registry) != address(0)) {
+            registry.check(module, moduleTypeId);
+        }
+        _;
     }
 
     /// @dev Fallback function to manage incoming calls using designated handlers based on the call type.
