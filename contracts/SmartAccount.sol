// SPDX-License-Identifier: MIT
pragma solidity ^0.8.24;

import { AccountConfig } from "./base/AccountConfig.sol";
import { AccountExecution } from "./base/AccountExecution.sol";
import { ModuleManager } from "./base/ModuleManager.sol";
import { ERC4337Account } from "./base/ERC4337Account.sol";
import { Execution } from "./interfaces/modules/IExecutor.sol";
<<<<<<< HEAD
import { IValidator, MODULE_TYPE_VALIDATOR, MODULE_TYPE_EXECUTOR } from "./interfaces/modules/IERC7579Modules.sol";
import {
    IModularSmartAccount,
    IAccountExecution,
    IModuleManager,
    IAccountConfig,
    IERC4337Account
} from "./interfaces/IModularSmartAccount.sol";
import {
    ModeLib, ModeCode, ExecType, CallType, CALLTYPE_BATCH, CALLTYPE_SINGLE, EXECTYPE_DEFAULT
} from "./lib/ModeLib.sol";
=======
import { IValidator, IExecutor, MODULE_TYPE_VALIDATOR, MODULE_TYPE_EXECUTOR, VALIDATION_FAILED } from "./interfaces/modules/IERC7579Modules.sol";
import { IModularSmartAccount, IAccountExecution, IModuleManager, IAccountConfig, IERC4337Account } from "./interfaces/IModularSmartAccount.sol";
import { ModeLib, ModeCode, ExecType, CallType, CALLTYPE_BATCH, CALLTYPE_SINGLE, EXECTYPE_DEFAULT, EXECTYPE_TRY, CALLTYPE_DELEGATECALL } from "./lib/ModeLib.sol";
>>>>>>> fe8cdc0c
import { ExecLib } from "./lib/ExecLib.sol";
import { PackedUserOperation } from "account-abstraction/contracts/interfaces/PackedUserOperation.sol";

contract SmartAccount is AccountConfig, AccountExecution, ModuleManager, ERC4337Account, IModularSmartAccount {
    using ModeLib for ModeCode;
    using ExecLib for bytes;

    constructor() {
        // solhint-disable-previous-line no-empty-blocks
    }

    /// @inheritdoc ERC4337Account
    /// @dev expects IValidator module address to be encoded in the nonce
    function validateUserOp(
        PackedUserOperation calldata userOp,
        bytes32 userOpHash,
        uint256 missingAccountFunds
    )
        external
        virtual
        override(ERC4337Account, IERC4337Account)
        payPrefund(missingAccountFunds)
        returns (uint256)
    {
        address validator;
        uint256 nonce = userOp.nonce;
        assembly {
            validator := shr(96, nonce)
        }
        // check if validator is enabled. If terminate the validation phase.
        if (!_isValidatorInstalled(validator)) return VALIDATION_FAILED;

        // bubble up the return value of the validator module
        uint256 validationData = IValidator(validator).validateUserOp(userOp, userOpHash);
        return validationData;
    }

    /**
     * @inheritdoc IAccountExecution
     * @dev this function is only callable by the entry point or the account itself
     * @dev this function demonstrates how to implement
     * CallType SINGLE and BATCH and ExecType DEFAULT and TRY
     * @dev this function could implement hook support (modifier)
     */
    function execute(
        ModeCode mode,
        bytes calldata executionCalldata
    )
        external
        payable
        override(AccountExecution, IAccountExecution)
        onlyEntryPointOrSelf
    {
        (CallType callType, ExecType execType,,) = mode.decode();

        // check if calltype is batch or single
        if (callType == CALLTYPE_BATCH) {
            // destructure executionCallData according to batched exec
            Execution[] calldata executions = executionCalldata.decodeBatch();
            // check if execType is revert or try
            if (execType == EXECTYPE_DEFAULT) {
                _executeBatch(executions);
<<<<<<< HEAD
            }
            // else if (execType == EXECTYPE_TRY) _tryExecute(executions);
            else {
                revert UnsupportedExecType(execType);
            }
=======
            else if (execType == EXECTYPE_TRY) 
                _tryExecute(executions);
            else 
                revert UnsupportedExecType(execType);
>>>>>>> fe8cdc0c
        } else if (callType == CALLTYPE_SINGLE) {
            // destructure executionCallData according to single exec
            (address target, uint256 value, bytes calldata callData) = executionCalldata.decodeSingle();
            // check if execType is revert or try
            if (execType == EXECTYPE_DEFAULT) {
                _execute(target, value, callData);
<<<<<<< HEAD
            }
            // TODO: implement event emission for tryExecute singleCall
            // else if (execType == EXECTYPE_TRY) _tryExecute(target, value, callData);
            else {
                revert UnsupportedExecType(execType);
            }
=======
            // TODO: implement event emission for tryExecute singleCall
            else if (execType == EXECTYPE_TRY) 
                _tryExecute(target, value, callData);
            else 
                revert UnsupportedExecType(execType);
>>>>>>> fe8cdc0c
        } else {
            revert UnsupportedCallType(callType);
        }
    }

    /**
     * @inheritdoc IAccountExecution
     * @dev this function is only callable by an installed executor module
     * @dev this function demonstrates how to implement
     * CallType SINGLE and BATCH and ExecType DEFAULT and TRY
     * @dev this function could implement hook support (modifier)
     */
    function executeFromExecutor(
        ModeCode mode,
        bytes calldata executionCalldata
    )
        external
        payable
        override(AccountExecution, IAccountExecution)
        onlyExecutorModule
        returns (
            bytes[] memory returnData // TODO returnData is not used
        )
    {
        (CallType callType, ExecType execType,,) = mode.decode();

        // check if calltype is batch or single
        if (callType == CALLTYPE_BATCH) {
            // destructure executionCallData according to batched exec
            Execution[] calldata executions = executionCalldata.decodeBatch();
            // check if execType is revert or try
            if (execType == EXECTYPE_DEFAULT) {
                returnData = _executeBatch(executions);
<<<<<<< HEAD
            }
            // else if (execType == EXECTYPE_TRY) returnData = _tryExecute(executions);
            else {
                revert UnsupportedExecType(execType);
            }
=======
            else if (execType == EXECTYPE_TRY) 
                returnData = _tryExecute(executions);
            else 
                revert UnsupportedExecType(execType);
>>>>>>> fe8cdc0c
        } else if (callType == CALLTYPE_SINGLE) {
            // destructure executionCallData according to single exec
            (address target, uint256 value, bytes calldata callData) = executionCalldata.decodeSingle();
            returnData = new bytes[](1);
            bool success;
            // check if execType is revert(default) or try
            if (execType == EXECTYPE_DEFAULT) {
                returnData[0] = _execute(target, value, callData);
            }
            // TODO: implement event emission for tryExecute singleCall
            else if (execType == EXECTYPE_TRY) {
                (success, returnData[0]) = _tryExecute(target, value, callData);
                if (!success) emit TryExecuteUnsuccessful(0, returnData[0]);
            }
            else {
                revert UnsupportedExecType(execType);
            }
        }
        else {
            revert UnsupportedCallType(callType);
        }
    }

    /**
     * @inheritdoc IAccountExecution
     */
    function executeUserOp(
        PackedUserOperation calldata userOp,
        bytes32 /*userOpHash*/
<<<<<<< HEAD
    )
        external
        payable
        override(AccountExecution, IAccountExecution)
        onlyEntryPointOrSelf
    {
=======
    ) external payable virtual override(AccountExecution, IAccountExecution) onlyEntryPointOrSelf {
>>>>>>> fe8cdc0c
        bytes calldata callData = userOp.callData[4:];
        (bool success,) = address(this).delegatecall(callData);
        if (!success) revert ExecutionFailed();
    }

    /**
     * @inheritdoc IModuleManager
     */
    function installModule(
        uint256 moduleTypeId,
        address module,
        bytes calldata initData
    )
        external
        payable
        override(IModuleManager, ModuleManager)
        onlyEntryPointOrSelf
    {
        if (module == address(0)) revert ModuleAddressCanNotBeZero();
        if (_isModuleInstalled(moduleTypeId, module, initData)) {
            revert ModuleAlreadyInstalled(moduleTypeId, module);
        }
        if (moduleTypeId == MODULE_TYPE_VALIDATOR) {
            _installValidator(module, initData);
        } else if (moduleTypeId == MODULE_TYPE_EXECUTOR) {
            _installExecutor(module, initData);
        }
        // else if (moduleTypeId == MODULE_TYPE_FALLBACK) _installFallbackHandler(module, initData);
        // else if (moduleTypeId == MODULE_TYPE_HOOK) _installHook(module, initData);
        else {
            revert InvalidModuleTypeId(moduleTypeId);
        }
<<<<<<< HEAD

=======
>>>>>>> fe8cdc0c
        emit ModuleInstalled(moduleTypeId, module);
    }

    /**
     * @inheritdoc IModuleManager
     */
    function uninstallModule(
        uint256 moduleTypeId,
        address module,
        bytes calldata deInitData
    )
        external
        payable
        override(IModuleManager, ModuleManager)
        onlyEntryPointOrSelf
    {
        if (!_isModuleInstalled(moduleTypeId, module, deInitData)) {
            revert ModuleNotInstalled(moduleTypeId, module);
        }
        // Note: Review should be able to validate passed moduleTypeId agaisnt the provided module address and
        // interface?
        if (moduleTypeId == MODULE_TYPE_VALIDATOR) {
            _uninstallValidator(module, deInitData);
        } else if (moduleTypeId == MODULE_TYPE_EXECUTOR) {
            _uninstallExecutor(module, deInitData);
        }
<<<<<<< HEAD
=======
        // Note: Should be able to validate passed moduleTypeId agaisnt the provided module address and interface?
        if (moduleTypeId == MODULE_TYPE_VALIDATOR) _uninstallValidator(module, deInitData);
        else if (moduleTypeId == MODULE_TYPE_EXECUTOR) _uninstallExecutor(module, deInitData);
>>>>>>> fe8cdc0c
        // else if (moduleTypeId == MODULE_TYPE_FALLBACK) _uninstallFallbackHandler(module, deInitData);
        // else if (moduleTypeId == MODULE_TYPE_HOOK) _uninstallHook(module, deInitData);
        else {
            revert UnsupportedModuleType(moduleTypeId);
        }
        emit ModuleUninstalled(moduleTypeId, module);
    }

<<<<<<< HEAD
    function supportsModule(uint256 modulTypeId)
        external
        view
        virtual
        override(AccountConfig, IAccountConfig)
        returns (bool)
    {
=======
    /**
     * @inheritdoc IAccountConfig
     */
    function supportsModule(
        uint256 modulTypeId
    ) external view virtual override(AccountConfig, IAccountConfig) returns (bool) {
>>>>>>> fe8cdc0c
        if (modulTypeId == MODULE_TYPE_VALIDATOR) return true;
        else if (modulTypeId == MODULE_TYPE_EXECUTOR) return true;
        // else if (modulTypeId == MODULE_TYPE_FALLBACK) return true;
        // else if (modulTypeId == MODULE_TYPE_HOOK) return true;
        else return false;
    }

<<<<<<< HEAD
    function supportsExecutionMode(ModeCode mode)
        external
        view
        virtual
        override(AccountConfig, IAccountConfig)
        returns (bool isSupported)
    {
        (CallType callType, ExecType execType,,) = mode.decode();
        if (callType == CALLTYPE_BATCH) {
            isSupported = true;
        } else if (callType == CALLTYPE_SINGLE) {
            isSupported = true;
        }
        // else if (callType == CALLTYPE_DELEGATECALL) isSupported = true;
        // if callType is not single, batch /*or delegatecall*/ return false
        else {
            return false;
        }
=======
    /**
     * @inheritdoc IAccountConfig
     */
    function supportsExecutionMode(
        ModeCode mode
    ) external view virtual override(AccountConfig, IAccountConfig) returns (bool isSupported) {
        (CallType callType, ExecType execType, , ) = mode.decode();
        if (callType == CALLTYPE_BATCH) isSupported = true;
        else if (callType == CALLTYPE_SINGLE) isSupported = true;
        // if callType is not single or batch return false 
        // CALLTYPE_DELEGATECALL not supported
        else return false;
>>>>>>> fe8cdc0c

        if (execType == EXECTYPE_DEFAULT) isSupported = true;
        else if (execType == EXECTYPE_TRY) isSupported = true;
        // if execType is not default or try, return false
        else return false;
    }

    /**
     * @inheritdoc IModuleManager
     */
    function isModuleInstalled(
        uint256 moduleTypeId,
        address module,
        bytes calldata additionalContext
    )
        external
        view
        override(IModuleManager, ModuleManager)
        returns (bool)
    {
        return _isModuleInstalled(moduleTypeId, module, additionalContext);
    }

    // TODO // Review for initialize modifiers
    // Review natspec
    /**
     * @dev Initializes the account. Function might be called directly, or by a Factory
     * @param initData. encoded data that can be used during the initialization phase
     */
    function initialize(address firstValidator, bytes calldata initData) public payable virtual {
        // checks if already initialized and reverts before setting the state to initialized
        _initModuleManager();
        _installValidator(firstValidator, initData);
    }

    /**
     * @notice Checks if a module is installed on the smart account.
     * @param moduleTypeId The module type ID.
     * @param module The module address.
     * @param additionalContext Additional context for checking installation.
     * @return True if the module is installed, false otherwise.
     */
    function _isModuleInstalled(
        uint256 moduleTypeId,
        address module,
        bytes calldata additionalContext
    )
        private
        view
        returns (bool)
    {
        additionalContext;
        if (moduleTypeId == MODULE_TYPE_VALIDATOR) return _isValidatorInstalled(module);
        else if (moduleTypeId == MODULE_TYPE_EXECUTOR) return _isExecutorInstalled(module);
        // else if (moduleTypeId == MODULE_TYPE_FALLBACK) return _isFallbackHandlerInstalled(module);
        // else if (moduleTypeId == MODULE_TYPE_HOOK) return _isHookInstalled(module);
        else return false;
    }
<<<<<<< HEAD
=======

    // TODO
    // isValidSignature
    // by base contract ERC1271 or a method like below..

    // /**
    //  * @dev ERC-1271 isValidSignature
    //  *         This function is intended to be used to validate a smart account signature
    //  * and may forward the call to a validator module
    //  *
    //  * @param hash The hash of the data that is signed
    //  * @param data The data that is signed
    //  */
    // function isValidSignature(
    //     bytes32 hash,
    //     bytes calldata data
    // )
    //     external
    //     view
    //     virtual
    //     override
    //     returns (bytes4)
    // {
    //     address validator = address(bytes20(data[0:20]));
    //     if (!_isValidatorInstalled(validator)) revert InvalidModule(validator);
    //     return IValidator(validator).isValidSignatureWithSender(msg.sender, hash, data[20:]);
    // }


>>>>>>> fe8cdc0c
}<|MERGE_RESOLUTION|>--- conflicted
+++ resolved
@@ -6,7 +6,6 @@
 import { ModuleManager } from "./base/ModuleManager.sol";
 import { ERC4337Account } from "./base/ERC4337Account.sol";
 import { Execution } from "./interfaces/modules/IExecutor.sol";
-<<<<<<< HEAD
 import { IValidator, MODULE_TYPE_VALIDATOR, MODULE_TYPE_EXECUTOR } from "./interfaces/modules/IERC7579Modules.sol";
 import {
     IModularSmartAccount,
@@ -18,11 +17,6 @@
 import {
     ModeLib, ModeCode, ExecType, CallType, CALLTYPE_BATCH, CALLTYPE_SINGLE, EXECTYPE_DEFAULT
 } from "./lib/ModeLib.sol";
-=======
-import { IValidator, IExecutor, MODULE_TYPE_VALIDATOR, MODULE_TYPE_EXECUTOR, VALIDATION_FAILED } from "./interfaces/modules/IERC7579Modules.sol";
-import { IModularSmartAccount, IAccountExecution, IModuleManager, IAccountConfig, IERC4337Account } from "./interfaces/IModularSmartAccount.sol";
-import { ModeLib, ModeCode, ExecType, CallType, CALLTYPE_BATCH, CALLTYPE_SINGLE, EXECTYPE_DEFAULT, EXECTYPE_TRY, CALLTYPE_DELEGATECALL } from "./lib/ModeLib.sol";
->>>>>>> fe8cdc0c
 import { ExecLib } from "./lib/ExecLib.sol";
 import { PackedUserOperation } from "account-abstraction/contracts/interfaces/PackedUserOperation.sol";
 
@@ -85,38 +79,21 @@
             // check if execType is revert or try
             if (execType == EXECTYPE_DEFAULT) {
                 _executeBatch(executions);
-<<<<<<< HEAD
-            }
-            // else if (execType == EXECTYPE_TRY) _tryExecute(executions);
-            else {
-                revert UnsupportedExecType(execType);
-            }
-=======
             else if (execType == EXECTYPE_TRY) 
                 _tryExecute(executions);
             else 
                 revert UnsupportedExecType(execType);
->>>>>>> fe8cdc0c
         } else if (callType == CALLTYPE_SINGLE) {
             // destructure executionCallData according to single exec
             (address target, uint256 value, bytes calldata callData) = executionCalldata.decodeSingle();
             // check if execType is revert or try
             if (execType == EXECTYPE_DEFAULT) {
                 _execute(target, value, callData);
-<<<<<<< HEAD
-            }
-            // TODO: implement event emission for tryExecute singleCall
-            // else if (execType == EXECTYPE_TRY) _tryExecute(target, value, callData);
-            else {
-                revert UnsupportedExecType(execType);
-            }
-=======
             // TODO: implement event emission for tryExecute singleCall
             else if (execType == EXECTYPE_TRY) 
                 _tryExecute(target, value, callData);
             else 
                 revert UnsupportedExecType(execType);
->>>>>>> fe8cdc0c
         } else {
             revert UnsupportedCallType(callType);
         }
@@ -150,18 +127,10 @@
             // check if execType is revert or try
             if (execType == EXECTYPE_DEFAULT) {
                 returnData = _executeBatch(executions);
-<<<<<<< HEAD
-            }
-            // else if (execType == EXECTYPE_TRY) returnData = _tryExecute(executions);
-            else {
-                revert UnsupportedExecType(execType);
-            }
-=======
             else if (execType == EXECTYPE_TRY) 
                 returnData = _tryExecute(executions);
             else 
                 revert UnsupportedExecType(execType);
->>>>>>> fe8cdc0c
         } else if (callType == CALLTYPE_SINGLE) {
             // destructure executionCallData according to single exec
             (address target, uint256 value, bytes calldata callData) = executionCalldata.decodeSingle();
@@ -191,16 +160,7 @@
     function executeUserOp(
         PackedUserOperation calldata userOp,
         bytes32 /*userOpHash*/
-<<<<<<< HEAD
-    )
-        external
-        payable
-        override(AccountExecution, IAccountExecution)
-        onlyEntryPointOrSelf
-    {
-=======
     ) external payable virtual override(AccountExecution, IAccountExecution) onlyEntryPointOrSelf {
->>>>>>> fe8cdc0c
         bytes calldata callData = userOp.callData[4:];
         (bool success,) = address(this).delegatecall(callData);
         if (!success) revert ExecutionFailed();
@@ -233,10 +193,6 @@
         else {
             revert InvalidModuleTypeId(moduleTypeId);
         }
-<<<<<<< HEAD
-
-=======
->>>>>>> fe8cdc0c
         emit ModuleInstalled(moduleTypeId, module);
     }
 
@@ -263,12 +219,9 @@
         } else if (moduleTypeId == MODULE_TYPE_EXECUTOR) {
             _uninstallExecutor(module, deInitData);
         }
-<<<<<<< HEAD
-=======
         // Note: Should be able to validate passed moduleTypeId agaisnt the provided module address and interface?
         if (moduleTypeId == MODULE_TYPE_VALIDATOR) _uninstallValidator(module, deInitData);
         else if (moduleTypeId == MODULE_TYPE_EXECUTOR) _uninstallExecutor(module, deInitData);
->>>>>>> fe8cdc0c
         // else if (moduleTypeId == MODULE_TYPE_FALLBACK) _uninstallFallbackHandler(module, deInitData);
         // else if (moduleTypeId == MODULE_TYPE_HOOK) _uninstallHook(module, deInitData);
         else {
@@ -277,22 +230,12 @@
         emit ModuleUninstalled(moduleTypeId, module);
     }
 
-<<<<<<< HEAD
-    function supportsModule(uint256 modulTypeId)
-        external
-        view
-        virtual
-        override(AccountConfig, IAccountConfig)
-        returns (bool)
-    {
-=======
     /**
      * @inheritdoc IAccountConfig
      */
     function supportsModule(
         uint256 modulTypeId
     ) external view virtual override(AccountConfig, IAccountConfig) returns (bool) {
->>>>>>> fe8cdc0c
         if (modulTypeId == MODULE_TYPE_VALIDATOR) return true;
         else if (modulTypeId == MODULE_TYPE_EXECUTOR) return true;
         // else if (modulTypeId == MODULE_TYPE_FALLBACK) return true;
@@ -300,26 +243,7 @@
         else return false;
     }
 
-<<<<<<< HEAD
-    function supportsExecutionMode(ModeCode mode)
-        external
-        view
-        virtual
-        override(AccountConfig, IAccountConfig)
-        returns (bool isSupported)
-    {
-        (CallType callType, ExecType execType,,) = mode.decode();
-        if (callType == CALLTYPE_BATCH) {
-            isSupported = true;
-        } else if (callType == CALLTYPE_SINGLE) {
-            isSupported = true;
-        }
-        // else if (callType == CALLTYPE_DELEGATECALL) isSupported = true;
-        // if callType is not single, batch /*or delegatecall*/ return false
-        else {
-            return false;
-        }
-=======
+
     /**
      * @inheritdoc IAccountConfig
      */
@@ -332,7 +256,6 @@
         // if callType is not single or batch return false 
         // CALLTYPE_DELEGATECALL not supported
         else return false;
->>>>>>> fe8cdc0c
 
         if (execType == EXECTYPE_DEFAULT) isSupported = true;
         else if (execType == EXECTYPE_TRY) isSupported = true;
@@ -391,8 +314,6 @@
         // else if (moduleTypeId == MODULE_TYPE_HOOK) return _isHookInstalled(module);
         else return false;
     }
-<<<<<<< HEAD
-=======
 
     // TODO
     // isValidSignature
@@ -422,5 +343,4 @@
     // }
 
 
->>>>>>> fe8cdc0c
 }