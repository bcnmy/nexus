--- conflicted
+++ resolved
@@ -43,12 +43,6 @@
     /// @notice Error thrown on failed execution.
     error ExecutionFailed();
 
-<<<<<<< HEAD
-=======
-    /// @notice Error thrown when there is a mismatch between the provided module type ID and the actual module type.
-    /// @param moduleTypeId The mismatched module type ID.
-    error MismatchModuleTypeId(uint256 moduleTypeId);
-
     /// @notice Error thrown when the Factory fails to initialize the account with posted bootstrap data.
     error NexusInitializationFailed();
 
@@ -63,5 +57,4 @@
 
     /// @notice Error thrown when an inner call fails.
     error InnerCallFailed();
->>>>>>> 5d81e533
 }