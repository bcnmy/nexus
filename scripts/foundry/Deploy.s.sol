--- conflicted
+++ resolved
@@ -1,24 +1,16 @@
 // SPDX-License-Identifier: UNLICENSED
 pragma solidity >=0.8.0 <0.9.0;
+pragma solidity >=0.8.0 <0.9.0;
 
-<<<<<<< HEAD
 import { Nexus } from "../../contracts/Nexus.sol";
-=======
-import { SmartAccount } from "../../contracts/SmartAccount.sol";
->>>>>>> 877c6bfd
 
 import { BaseScript } from "./Base.s.sol";
 
 /// @dev See the Solidity Scripting tutorial: https://book.getfoundry.sh/tutorials/solidity-scripting
 contract Deploy is BaseScript {
-<<<<<<< HEAD
     address private constant _ENTRYPOINT = 0x0000000071727De22E5E9d8BAf0edAc6f37da032;
     function run() public broadcast returns (Nexus smartAccount) {
         smartAccount = new Nexus(_ENTRYPOINT);
-=======
-    function run() public broadcast returns (SmartAccount smartAccount) {
-        smartAccount = new SmartAccount();
->>>>>>> 877c6bfd
     }
 
     function test() public {
