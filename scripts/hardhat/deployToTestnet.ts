import { deployments, ethers } from "hardhat";
import { deployToMainnet } from "./deployToMainnet";

export async function deployToTestnet() {
  const { Nexus } = await deployToMainnet();

  const accounts = await ethers.getSigners();
  const owner = accounts[0];
  const deployOptions = {
    from: await owner.getAddress(),
    deterministicDeployment: true,
  };

  const MockValidator = await deployments.deploy(
    "MockValidator",
    deployOptions,
  );
  const MockHook = await deployments.deploy("MockHook", deployOptions);
  const MockHandler = await deployments.deploy("MockHandler", deployOptions);
  const MockExecutor = await deployments.deploy("MockExecutor", deployOptions);
<<<<<<< HEAD
  const TokenWithPermit = await deployments.deploy("TokenWithPermit", {
=======
  const MockTokenWithPermit = await deployments.deploy("MockTokenWithPermit", {
>>>>>>> 7cc2ae08
    ...deployOptions,
    args: ["MockPermitToken", "MPT"],
  });
  const MockToken = await deployments.deploy("MockToken", {
    ...deployOptions,
    args: ["Test Token", "TST"],
  });
  const MockCounter = await deployments.deploy("Counter", deployOptions);
  const Stakeable = await deployments.deploy("Stakeable", {
    ...deployOptions,
    args: [deployOptions.from],
  });
  const NexusAccountFactory = await deployments.deploy("NexusAccountFactory", {
    ...deployOptions,
    args: [Nexus.address, deployOptions.from],
  });

  console.log(
    `NexusAccountFactory deployed at: ${NexusAccountFactory.address}`,
  );
  console.log(`Stakeable deployed at: ${Stakeable.address}`);
  console.log(`Counter deployed at: ${MockCounter.address}`);
  console.log(`MockToken deployed at: ${MockToken.address}`);
  console.log(`MockExecutor deployed at: ${MockExecutor.address}`);
<<<<<<< HEAD
  console.log(`TokenWithPermit deployed at: ${TokenWithPermit.address}`);
=======
  console.log(`MockTokenWithPermit deployed at: ${MockTokenWithPermit.address}`);
>>>>>>> 7cc2ae08
  console.log(`MockHandler deployed at: ${MockHandler.address}`);
  console.log(`MockHook deployed at: ${MockHook.address}`);
  console.log(`MockValidator deployed at: ${MockValidator.address}`);
}<|MERGE_RESOLUTION|>--- conflicted
+++ resolved
@@ -18,13 +18,9 @@
   const MockHook = await deployments.deploy("MockHook", deployOptions);
   const MockHandler = await deployments.deploy("MockHandler", deployOptions);
   const MockExecutor = await deployments.deploy("MockExecutor", deployOptions);
-<<<<<<< HEAD
   const TokenWithPermit = await deployments.deploy("TokenWithPermit", {
-=======
-  const MockTokenWithPermit = await deployments.deploy("MockTokenWithPermit", {
->>>>>>> 7cc2ae08
     ...deployOptions,
-    args: ["MockPermitToken", "MPT"],
+    args: ["TokenWithPermit", "MPT"],
   });
   const MockToken = await deployments.deploy("MockToken", {
     ...deployOptions,
@@ -47,11 +43,7 @@
   console.log(`Counter deployed at: ${MockCounter.address}`);
   console.log(`MockToken deployed at: ${MockToken.address}`);
   console.log(`MockExecutor deployed at: ${MockExecutor.address}`);
-<<<<<<< HEAD
   console.log(`TokenWithPermit deployed at: ${TokenWithPermit.address}`);
-=======
-  console.log(`MockTokenWithPermit deployed at: ${MockTokenWithPermit.address}`);
->>>>>>> 7cc2ae08
   console.log(`MockHandler deployed at: ${MockHandler.address}`);
   console.log(`MockHook deployed at: ${MockHook.address}`);
   console.log(`MockValidator deployed at: ${MockValidator.address}`);
