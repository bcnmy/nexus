--- conflicted
+++ resolved
@@ -12,30 +12,6 @@
   : true;
 
 const config: HardhatUserConfig = {
-<<<<<<< HEAD
-  solidity: {
-    version: "0.8.27",
-    settings: {
-      viaIR: SHOULD_ENABLE_VIA_IR,
-      optimizer: {
-        enabled: true,
-        runs: 1000000,
-        details: {
-          yul: true,
-        },
-      },
-    },
-  },
-  networks: {
-    hardhat: {
-      allowUnlimitedContractSize: true,
-    },
-  },
-  docgen: {
-    projectName: "Nexus",
-    projectDescription: "Nexus - Biconomy Modular Smart Account - ERC-7579",
-  },
-=======
 	solidity: {
 		version: "0.8.27",
 		settings: {
@@ -65,7 +41,6 @@
 		projectName: "Nexus",
 		projectDescription: "Nexus - Biconomy Modular Smart Account - ERC-7579",
 	},
->>>>>>> 2548bf9e
 };
 
 export default config;