import { ethers } from "hardhat";
import { encodeData, toGwei } from "./encoding";
import {
  ExecutionMethod,
  ModuleType,
  PackedUserOperation,
  UserOperation,
} from "./types";
import {
  Signer,
  AddressLike,
  BytesLike,
  BigNumberish,
  hexlify,
  toBeHex,
} from "ethers";
import { EntryPoint } from "../../../typechain-types";
import { Hexable } from "@ethersproject/bytes";
import {
  CALLTYPE_SINGLE,
  EXECTYPE_DEFAULT,
  MODE_DEFAULT,
  MODE_PAYLOAD,
  UNUSED,
} from "./erc7579Utils";

export const DefaultsForUserOp: UserOperation = {
  sender: ethers.ZeroAddress,
  nonce: 0,
  initCode: "0x",
  callData: "0x",
  callGasLimit: 0,
  verificationGasLimit: 150000, // default verification gas. Should add create2 cost (3200+200*length) if initCode exists
  preVerificationGas: 21000, // should also cover calldata cost.
  maxFeePerGas: 0,
  maxPriorityFeePerGas: 1e9,
  paymaster: ethers.ZeroAddress,
  paymasterData: "0x",
  paymasterVerificationGasLimit: 3e5,
  paymasterPostOpGasLimit: 0,
  signature: "0x",
};

/**
 * Simplifies the creation of a PackedUserOperation object by abstracting repetitive logic and enhancing readability.
 * @param userOp The user operation details.
 * @returns The packed user operation object.
 */
export function buildPackedUserOp(userOp: UserOperation): PackedUserOperation {
  const {
    sender,
    nonce,
    initCode = "0x",
    callData = "0x",
    callGasLimit = 1_500_000,
    verificationGasLimit = 1_500_000,
    preVerificationGas = 2_000_000,
    maxFeePerGas = toGwei("20"),
    maxPriorityFeePerGas = toGwei("10"),
    paymaster = ethers.ZeroAddress,
    paymasterData = "0x",
    paymasterVerificationGasLimit = 3_00_000,
    paymasterPostOpGasLimit = 0,
    signature = "0x",
  } = userOp;

  // Construct the gasFees and accountGasLimits in a single step to reduce repetition
  const packedValues = packGasValues(
    callGasLimit,
    verificationGasLimit,
    maxFeePerGas,
    maxPriorityFeePerGas,
  );

  // Construct paymasterAndData only if a paymaster is specified
  // paymasterData can be generated before this stage
  let paymasterAndData: BytesLike = "0x";
  if (paymaster.toString().length >= 20 && paymaster !== ethers.ZeroAddress) {
    paymasterAndData = packPaymasterData(
      userOp.paymaster as string,
      paymasterVerificationGasLimit,
      paymasterPostOpGasLimit,
      paymasterData as string,
    );
  }

  // Return the PackedUserOperation, leveraging the simplicity of the refactored logic
  return {
    sender,
    nonce,
    initCode,
    callData,
    accountGasLimits: packedValues.accountGasLimits,
    preVerificationGas,
    gasFees: packedValues.gasFees,
    paymasterAndData,
    signature,
  };
}

/**
 * Generates a signed PackedUserOperation for testing purposes.
 * @param {UserOperation} userOp - The user operation to be signed.
 * @param {Signer} signer - The signer object to sign the operation.
 * @param {Object} setup - The setup object containing deployed contracts and addresses.
 * @param {string} [deposit] - Optional deposit amount in ETH.
 * @returns {Promise<PackedUserOperation>} A Promise that resolves to a PackedUserOperation.
 */
export async function signAndPackUserOp(
  userOp: UserOperation,
  signer: Signer, // ECDSA signer
  setup: { entryPoint: any; validator: any },
  deposit?: string,
): Promise<PackedUserOperation> {
  if (!setup.entryPoint || !setup.validator) {
    throw new Error("Setup object is missing required properties.");
  }
  if (!signer) {
    throw new Error("Signer must be provided.");
  }

  const validatorAddress = await setup.validator.getAddress();
  const nonce = await setup.entryPoint.getNonce(
    userOp.sender,
    ethers.zeroPadBytes(validatorAddress, 24),
  );

  userOp.nonce = nonce;
  const packedUserOp = buildPackedUserOp({
    ...userOp,
    nonce: nonce.toString(),
  });

  const userOpHash = await setup.entryPoint.getUserOpHash(packedUserOp);
  const signature = await signer.signMessage(ethers.getBytes(userOpHash));
  packedUserOp.signature = signature;

  if (deposit) {
    const depositAmount = ethers.parseEther(deposit);
    await setup.entryPoint.depositTo(userOp.sender, { value: depositAmount });
  }

  return packedUserOp;
}

export function packPaymasterData(
  paymaster: string,
  paymasterVerificationGasLimit: BigNumberish,
  postOpGasLimit: BigNumberish,
  paymasterData: BytesLike,
): BytesLike {
  return ethers.concat([
    paymaster,
    ethers.zeroPadValue(toBeHex(Number(paymasterVerificationGasLimit)), 16),
    ethers.zeroPadValue(toBeHex(Number(postOpGasLimit)), 16),
    paymasterData,
  ]);
}

export async function fillSignAndPack(
  accountAddress: AddressLike,
  initCode: BytesLike,
  callData: BytesLike,
  entryPoint: EntryPoint,
  validatorAddress: AddressLike, // any validator
  owner: Signer, // ECDSA signer for R1/mock validator
): Promise<PackedUserOperation> {
  const nonce = await entryPoint.getNonce(
    accountAddress,
    ethers.zeroPadBytes(validatorAddress.toString(), 24),
  );
  const userOp = buildPackedUserOp({
    sender: accountAddress,
    nonce,
    initCode,
    callData,
  });
  const userOpHash = await entryPoint.getUserOpHash(userOp);
  userOp.signature = await owner.signMessage(ethers.getBytes(userOpHash));
  return userOp;
}

/**
 * Generates the full initialization code for deploying a smart account.
 * @param ownerAddress - The address of the owner of the new smart account.
 * @param factoryAddress - The address of the AccountFactory contract.
 * @param validatorAddress - The address of the module to be installed in the smart account.
 * @param saDeploymentIndex: number = 0,
 * @returns The full initialization code as a hex string.
 */
// TODO:
// Note: This currently assumes validator to be mock validator or R1 validation. In future specific install data could be passed along
// or it could be full bootstrap data
// depending on the nature of the factory below encoding would change
export async function getInitCode(
  ownerAddress: AddressLike,
  factoryAddress: AddressLike,
  validatorAddress: AddressLike,
  saDeploymentIndex: number = 0,
): Promise<string> {
  const AccountFactory = await ethers.getContractFactory("AccountFactory");
  const moduleInstallData = ethers.solidityPacked(["address"], [ownerAddress]);

  // Encode the createAccount function call with the provided parameters
  const factoryDeploymentData = AccountFactory.interface
    .encodeFunctionData("createAccount", [
      validatorAddress,
      moduleInstallData,
      saDeploymentIndex,
    ])
    .slice(2);

  return factoryAddress + factoryDeploymentData;
}

// Note: could be a method getAccountAddressAndInitCode
// REVIEW

/**
 * Calculates the CREATE2 address for a smart account deployment.
 * @param {AddressLike} signerAddress - The address of the signer (owner of the new smart account).
 * @param {AddressLike} factoryAddress - The address of the AccountFactory contract.
 * @param {AddressLike} validatorAddress - The address of the module to be installed in the smart account.
 * @param {Object} setup - The setup object containing deployed contracts and addresses.
 * @param {number} saDeploymentIndex - The deployment index for the smart account.
 * @returns {Promise<string>} The calculated CREATE2 address.
 */
// Note: could add off-chain way later using Create2 utils
export async function getAccountAddress(
  signerAddress: AddressLike, // ECDSA signer
  factoryAddress: AddressLike,
  validatorAddress: AddressLike,
  setup: { accountFactory: any },
  saDeploymentIndex: number = 0,
): Promise<string> {
  // Module initialization data, encoded
  const moduleInitData = ethers.solidityPacked(["address"], [signerAddress]);

  setup.accountFactory = setup.accountFactory.attach(factoryAddress);

  const counterFactualAddress =
    await setup.accountFactory.getCounterFactualAddress(
      validatorAddress,
      moduleInitData,
      saDeploymentIndex,
    );

  return counterFactualAddress;
}

/**
 * Packs gas values into the format required by PackedUserOperation.
 * @param callGasLimit Call gas limit.
 * @param verificationGasLimit Verification gas limit.
 * @param maxFeePerGas Maximum fee per gas.
 * @param maxPriorityFeePerGas Maximum priority fee per gas.
 * @returns An object containing packed gasFees and accountGasLimits.
 */
export function packGasValues(
  callGasLimit: BigNumberish,
  verificationGasLimit: BigNumberish,
  maxFeePerGas: BigNumberish,
  maxPriorityFeePerGas: BigNumberish,
) {
  const gasFees = ethers.solidityPacked(
    ["uint128", "uint128"],
    [maxPriorityFeePerGas, maxFeePerGas],
  );
  const accountGasLimits = ethers.solidityPacked(
    ["uint128", "uint128"],
    [callGasLimit, verificationGasLimit],
  );

  return { gasFees, accountGasLimits };
}

/**
 * Generates the execution call data for a given execution method.
 * @param executionOptions - The options for the execution.
 * @param packedUserOp - The packed user operation (optional).
 * @param userOpHash - The hash of the user operation (optional).
 * @returns The execution call data as a string.
 */

// TODO: need to take an argument for CallType and ExecType as well. if it's single or batch / revert or try
// WIP
// Should be able to accept array of Transaction (to, value, data) instead of targetcontract and function name
// If array length is one (given executionMethod = execute or executeFromExecutor) then make executionCallData for singletx
// handle preparing calldata for executeUserOp differently as it requires different parameters
// should be able to provide execution type (default or try)
// call type is understood from Transaction array above
// prepare mode accordingly
// think about name

export async function generateUseropCallData({
  executionMethod,
  targetContract,
  functionName,
  args = [],
  value = 0,
}): Promise<string> {
  const AccountExecution = await ethers.getContractFactory("SmartAccount");

  const targetAddress = await targetContract.getAddress();
  // Encode the target function call data
  const functionCallData = targetContract.interface.encodeFunctionData(
    functionName,
    args,
  );

<<<<<<< HEAD
  const mode = ethers.concat([CALLTYPE_SINGLE, EXECTYPE_DEFAULT, MODE_DEFAULT, UNUSED, MODE_PAYLOAD]);
=======
  console.log("function call data", functionCallData);
  const mode = ethers.concat([
    CALLTYPE_SINGLE,
    EXECTYPE_DEFAULT,
    MODE_DEFAULT,
    UNUSED,
    MODE_PAYLOAD,
  ]);
  console.log("mode being used ", mode);
>>>>>>> 8db69d96

  // Encode the execution calldata
  let executionCalldata;
  switch (executionMethod) {
    case ExecutionMethod.Execute:
      // in case of EncodeSingle : abi.encodePacked(target, value, callData);
      // in case of encodeBatch:  abi.encode(executions);
      executionCalldata = ethers.solidityPacked(
        ["address", "uint256", "bytes"],
        [targetAddress, value, functionCallData],
      );
<<<<<<< HEAD
=======
      console.log("execution calldata", executionCalldata);
>>>>>>> 8db69d96
      break;
    case ExecutionMethod.ExecuteFromExecutor:
      // in case of EncodeSingle : abi.encodePacked(target, value, callData);
      // in case of EncodeBatch:  abi.encode(executions);
      executionCalldata = ethers.solidityPacked(
        ["address", "uint256", "bytes"],
        [targetAddress, value, functionCallData],
      );
      break;
    default:
      throw new Error("Invalid execution method type");
  }

  // Determine the method name based on the execution method
  // Can use switch case again
  let methodName;
  let executeCallData;
  if (executionMethod === ExecutionMethod.Execute) {
    methodName = "execute";
    executeCallData = AccountExecution.interface.encodeFunctionData(
      methodName,
      [mode, executionCalldata],
    );
<<<<<<< HEAD
=======
    console.log("execute calldata", executeCallData);
>>>>>>> 8db69d96
  } else if (executionMethod === ExecutionMethod.ExecuteFromExecutor) {
    methodName = "executeFromExecutor";
    executeCallData = AccountExecution.interface.encodeFunctionData(
      methodName,
      [mode, executionCalldata],
    );
  }
  return executeCallData;
}

// Utility function to listen for UserOperationRevertReason events
<<<<<<< HEAD
export async function listenForRevertReasons(entryPointAddress: string) {
  const entryPoint = await ethers.getContractAt("EntryPoint", entryPointAddress);
  console.log("Listening for UserOperationRevertReason events...");
  
  entryPoint.on(entryPoint.getEvent("UserOperationRevertReason"), (userOpHash, sender, nonce, revertReason) => {
    const reason = ethers.toUtf8String(revertReason);
    console.log(`Revert Reason:
=======
export async function listenForRevertReasons(entryPointAddress) {
  const entryPoint = await ethers.getContractAt(
    "EntryPoint",
    entryPointAddress,
  );

  entryPoint.on(
    "UserOperationRevertReason",
    (userOpHash, sender, nonce, revertReason) => {
      const reason = ethers.toUtf8String(revertReason);
      console.log(`Revert Reason:
>>>>>>> 8db69d96
      User Operation Hash: ${userOpHash}
      Sender: ${sender}
      Nonce: ${nonce}
      Revert Reason: ${reason}`);
    },
  );
}

// TODO
// for executeUserOp
export async function generateCallDataForExecuteUserop() {}

// More functions to be added
// 1. simulateValidation (using EntryPointSimulations)
// 2. simulareHandleOps<|MERGE_RESOLUTION|>--- conflicted
+++ resolved
@@ -308,19 +308,7 @@
     args,
   );
 
-<<<<<<< HEAD
   const mode = ethers.concat([CALLTYPE_SINGLE, EXECTYPE_DEFAULT, MODE_DEFAULT, UNUSED, MODE_PAYLOAD]);
-=======
-  console.log("function call data", functionCallData);
-  const mode = ethers.concat([
-    CALLTYPE_SINGLE,
-    EXECTYPE_DEFAULT,
-    MODE_DEFAULT,
-    UNUSED,
-    MODE_PAYLOAD,
-  ]);
-  console.log("mode being used ", mode);
->>>>>>> 8db69d96
 
   // Encode the execution calldata
   let executionCalldata;
@@ -332,10 +320,6 @@
         ["address", "uint256", "bytes"],
         [targetAddress, value, functionCallData],
       );
-<<<<<<< HEAD
-=======
-      console.log("execution calldata", executionCalldata);
->>>>>>> 8db69d96
       break;
     case ExecutionMethod.ExecuteFromExecutor:
       // in case of EncodeSingle : abi.encodePacked(target, value, callData);
@@ -359,10 +343,6 @@
       methodName,
       [mode, executionCalldata],
     );
-<<<<<<< HEAD
-=======
-    console.log("execute calldata", executeCallData);
->>>>>>> 8db69d96
   } else if (executionMethod === ExecutionMethod.ExecuteFromExecutor) {
     methodName = "executeFromExecutor";
     executeCallData = AccountExecution.interface.encodeFunctionData(
@@ -374,7 +354,6 @@
 }
 
 // Utility function to listen for UserOperationRevertReason events
-<<<<<<< HEAD
 export async function listenForRevertReasons(entryPointAddress: string) {
   const entryPoint = await ethers.getContractAt("EntryPoint", entryPointAddress);
   console.log("Listening for UserOperationRevertReason events...");
@@ -382,19 +361,6 @@
   entryPoint.on(entryPoint.getEvent("UserOperationRevertReason"), (userOpHash, sender, nonce, revertReason) => {
     const reason = ethers.toUtf8String(revertReason);
     console.log(`Revert Reason:
-=======
-export async function listenForRevertReasons(entryPointAddress) {
-  const entryPoint = await ethers.getContractAt(
-    "EntryPoint",
-    entryPointAddress,
-  );
-
-  entryPoint.on(
-    "UserOperationRevertReason",
-    (userOpHash, sender, nonce, revertReason) => {
-      const reason = ethers.toUtf8String(revertReason);
-      console.log(`Revert Reason:
->>>>>>> 8db69d96
       User Operation Hash: ${userOpHash}
       Sender: ${sender}
       Nonce: ${nonce}
