// SPDX-License-Identifier: MIT
pragma solidity ^0.8.24;

import "./BaseSettings.t.sol";
import "../../utils/Imports.sol";
import "../../shared/interfaces/IERC20.t.sol";
import "../../shared/interfaces/IUniswapV2Router02.t.sol";

/// @title TestNexusSwapWETH_Integration
/// @notice Tests Nexus smart account functionalities with Uniswap V2 swaps using WETH
contract TestNexusSwapWETH_Integration is BaseSettings {
    address payable private preComputedAddress;
    IUniswapV2Router02 public uniswapV2Router;
    MockPaymaster private paymaster;
    address private WETH_ADDRESS;
    Vm.Wallet private user;
    address public swapper;
    IERC20 public weth;
    IERC20 public usdc;

    uint256 public constant SWAP_AMOUNT = 1 ether; // 1 WETH for swap

    /// @notice Modifier to check ERC20 balance changes
    /// @param account The account to check the balance for
    modifier checkERC20Balance(address account) {
        uint256 initialBalance = usdc.balanceOf(account);
        assertEq(initialBalance, 0, "Account balance is not zero");
        _;
        uint256 finalBalance = usdc.balanceOf(account);
        assertGt(finalBalance, 0, "Account balance is zero");
    }

    /// @notice Sets up the initial state for the tests
    function setUp() public {
        // Fork the Base network
        uint256 baseFork = vm.createFork(getBaseRpcUrl());
        vm.selectFork(baseFork);
        vm.rollFork(BLOCK_NUMBER);
        init();

        user = createAndFundWallet("user", 50 ether);
        swapper = vm.addr(2);
        startPrank(swapper);
        vm.deal(swapper, 50 ether);
        usdc = IERC20(USDC_ADDRESS);
        uniswapV2Router = IUniswapV2Router02(UNISWAP_V2_ROUTER02);
        weth = IERC20(uniswapV2Router.WETH());
        WETH_ADDRESS = address(weth);

        // Convert ETH to WETH for swapper
        (bool success, ) = WETH_ADDRESS.call{ value: 10 ether }(abi.encodeWithSignature("deposit()"));
        require(success, "WETH deposit failed");

        // Initialize Nexus
        paymaster = new MockPaymaster(address(ENTRYPOINT), BUNDLER_ADDRESS);
        ENTRYPOINT.depositTo{ value: 10 ether }(address(paymaster));
        paymaster.addStake{ value: 2 ether }(10 days);

        vm.deal(address(paymaster), 100 ether);
        preComputedAddress = payable(calculateAccountAddress(user.addr, address(VALIDATOR_MODULE)));

        // Transfer WETH to swapper and preComputedAddress
        weth.transfer(swapper, SWAP_AMOUNT * 2);
        weth.transfer(preComputedAddress, SWAP_AMOUNT * 2);
    }

    /// @notice Tests gas consumption for swapping WETH for USDC using an EOA
    function test_Gas_Swap_EOA_SwapWethForTokens() public checkERC20Balance(swapper) {
        vm.startPrank(swapper);
        weth.approve(address(uniswapV2Router), SWAP_AMOUNT);

        address[] memory path = new address[](2);
        path[0] = address(weth);
        path[1] = address(usdc);

        measureAndLogGasEOA(
            "47::UniswapV2::swapExactTokensForTokens::EOA::WETHtoUSDC::N/A",
            address(uniswapV2Router),
            0,
            abi.encodeWithSignature(
                "swapExactTokensForTokens(uint256,uint256,address[],address,uint256)",
                SWAP_AMOUNT,
                0,
                path,
                swapper,
                block.timestamp
            )
        );
        vm.stopPrank();
    }

    /// @notice Tests gas consumption for swapping WETH for USDC using a deployed Nexus account
    function test_Gas_Swap_DeployedNexus_SwapWethForTokens() public checkERC20Balance(preComputedAddress) {
        Nexus deployedNexus = deployNexus(user, 10 ether, address(VALIDATOR_MODULE));

        // Approve WETH transfer for deployed Nexus
        vm.startPrank(preComputedAddress);
        weth.approve(address(uniswapV2Router), SWAP_AMOUNT);
        vm.stopPrank();

        Execution[] memory executions = prepareSingleExecution(
            address(uniswapV2Router),
            0,
            abi.encodeWithSignature(
                "swapExactTokensForTokens(uint256,uint256,address[],address,uint256)",
                SWAP_AMOUNT,
                0,
                getPathForWETHtoUSDC(),
                address(deployedNexus),
                block.timestamp
            )
        );

        PackedUserOperation[] memory userOps = buildPackedUserOperation(user, deployedNexus, EXECTYPE_DEFAULT, executions, address(VALIDATOR_MODULE));
        measureAndLogGas("48::UniswapV2::swapExactTokensForTokens::Nexus::Deployed::N/A", userOps);
    }

    /// @notice Tests deploying Nexus and swapping WETH for USDC with Paymaster
    function test_Gas_Swap_DeployAndSwap_WithPaymaster() public checkERC20Balance(preComputedAddress) checkPaymasterBalance(address(paymaster)) {
        // Approve WETH transfer for precomputed address
        vm.startPrank(preComputedAddress);
        weth.approve(address(uniswapV2Router), SWAP_AMOUNT);
        vm.stopPrank();

        Execution[] memory executions = prepareSingleExecution(
            address(uniswapV2Router),
            0,
            abi.encodeWithSignature(
                "swapExactTokensForTokens(uint256,uint256,address[],address,uint256)",
                SWAP_AMOUNT,
                0,
                getPathForWETHtoUSDC(),
                preComputedAddress,
                block.timestamp
            )
        );

        PackedUserOperation[] memory userOps = buildPackedUserOperation(
            user,
            Nexus(preComputedAddress),
            EXECTYPE_DEFAULT,
            executions,
            address(VALIDATOR_MODULE)
        );

        userOps[0].initCode = buildInitCode(user.addr, address(VALIDATOR_MODULE));

        // Including paymaster address and additional data
        userOps[0].paymasterAndData = generateAndSignPaymasterData(userOps[0], BUNDLER, paymaster);

        userOps[0].signature = signUserOp(user, userOps[0]);

        measureAndLogGas("49::UniswapV2::swapExactTokensForTokens::Setup And Call::WithPaymaster::N/A", userOps);
    }

    /// @notice Tests deploying Nexus and swapping WETH for USDC using deposit
    function test_Gas_Swap_DeployAndSwap_UsingDeposit() public checkERC20Balance(preComputedAddress) {
        uint256 depositAmount = 1 ether;
        ENTRYPOINT.depositTo{ value: depositAmount }(preComputedAddress);

        uint256 newBalance = ENTRYPOINT.balanceOf(preComputedAddress);
        assertEq(newBalance, depositAmount);

        // Approve WETH transfer for precomputed address
        vm.startPrank(preComputedAddress);
        weth.approve(address(uniswapV2Router), SWAP_AMOUNT);
        vm.stopPrank();

        Execution[] memory executions = prepareSingleExecution(
            address(uniswapV2Router),
            0,
            abi.encodeWithSignature(
                "swapExactTokensForTokens(uint256,uint256,address[],address,uint256)",
                SWAP_AMOUNT,
                0,
                getPathForWETHtoUSDC(),
                preComputedAddress,
                block.timestamp
            )
        );

        PackedUserOperation[] memory userOps = buildPackedUserOperation(
            user,
            Nexus(preComputedAddress),
            EXECTYPE_DEFAULT,
            executions,
            address(VALIDATOR_MODULE)
        );

        userOps[0].initCode = buildInitCode(user.addr, address(VALIDATOR_MODULE));
        userOps[0].signature = signUserOp(user, userOps[0]);

        measureAndLogGas("50::UniswapV2::swapExactTokensForTokens::Setup And Call::UsingDeposit::N/A", userOps);
    }

    /// @notice Tests gas consumption for batch approval and swapping WETH for USDC using deployed Nexus account
    function test_Gas_BatchApproveAndSwap_DeployedNexus() public checkERC20Balance(preComputedAddress) {
        Nexus deployedNexus = deployNexus(user, 10 ether, address(VALIDATOR_MODULE));

        Execution[] memory executions = new Execution[](2);
        executions[0] = Execution(address(weth), 0, abi.encodeWithSignature("approve(address,uint256)", address(uniswapV2Router), SWAP_AMOUNT));
        executions[1] = Execution(
            address(uniswapV2Router),
            0,
            abi.encodeWithSignature(
                "swapExactTokensForTokens(uint256,uint256,address[],address,uint256)",
                SWAP_AMOUNT,
                0,
                getPathForWETHtoUSDC(),
                address(deployedNexus),
                block.timestamp
            )
        );

        PackedUserOperation[] memory userOps = buildPackedUserOperation(user, deployedNexus, EXECTYPE_DEFAULT, executions, address(VALIDATOR_MODULE));
        measureAndLogGas("51::UniswapV2::approve+swapExactTokensForTokens::Nexus::Deployed::N/A", userOps);
    }

    /// @notice Tests deploying Nexus and batch approval and swapping WETH for USDC with Paymaster
    function test_Gas_BatchApproveAndSwap_DeployAndSwap_WithPaymaster()
        public
        checkERC20Balance(preComputedAddress)
        checkPaymasterBalance(address(paymaster))
    {
        Execution[] memory executions = new Execution[](2);
        executions[0] = Execution(address(weth), 0, abi.encodeWithSignature("approve(address,uint256)", address(uniswapV2Router), SWAP_AMOUNT));
        executions[1] = Execution(
            address(uniswapV2Router),
            0,
            abi.encodeWithSignature(
                "swapExactTokensForTokens(uint256,uint256,address[],address,uint256)",
                SWAP_AMOUNT,
                0,
                getPathForWETHtoUSDC(),
                preComputedAddress,
                block.timestamp
            )
        );

        PackedUserOperation[] memory userOps = buildPackedUserOperation(
            user,
            Nexus(preComputedAddress),
            EXECTYPE_DEFAULT,
            executions,
            address(VALIDATOR_MODULE)
        );

        userOps[0].initCode = buildInitCode(user.addr, address(VALIDATOR_MODULE));

        // Including paymaster address and additional data
        userOps[0].paymasterAndData = generateAndSignPaymasterData(userOps[0], BUNDLER, paymaster);

        userOps[0].signature = signUserOp(user, userOps[0]);

        measureAndLogGas("52::UniswapV2::approve+swapExactTokensForTokens::Setup And Call::WithPaymaster::N/A", userOps);
    }

    /// @notice Tests deploying Nexus and batch approval and swapping WETH for USDC using deposit
    function test_Gas_BatchApproveAndSwap_DeployAndSwap_UsingDeposit() public checkERC20Balance(preComputedAddress) {
        uint256 depositAmount = 1 ether;
        ENTRYPOINT.depositTo{ value: depositAmount }(preComputedAddress);

        uint256 newBalance = ENTRYPOINT.balanceOf(preComputedAddress);
        assertEq(newBalance, depositAmount);

        Execution[] memory executions = new Execution[](2);
        executions[0] = Execution(address(weth), 0, abi.encodeWithSignature("approve(address,uint256)", address(uniswapV2Router), SWAP_AMOUNT));
        executions[1] = Execution(
            address(uniswapV2Router),
            0,
            abi.encodeWithSignature(
                "swapExactTokensForTokens(uint256,uint256,address[],address,uint256)",
                SWAP_AMOUNT,
                0,
                getPathForWETHtoUSDC(),
                preComputedAddress,
                block.timestamp
            )
        );

        PackedUserOperation[] memory userOps = buildPackedUserOperation(
            user,
            Nexus(preComputedAddress),
            EXECTYPE_DEFAULT,
            executions,
            address(VALIDATOR_MODULE)
        );

        userOps[0].initCode = buildInitCode(user.addr, address(VALIDATOR_MODULE));
        userOps[0].signature = signUserOp(user, userOps[0]);

        measureAndLogGas("53::UniswapV2::approve+swapExactTokensForTokens::Setup And Call::UsingDeposit::N/A", userOps);
    }

    /// @notice Tests sending ETH to the Nexus account before deployment and then deploy with Uniswap V2 swap using WETH
    function test_Gas_Swap_DeployNexusWithPreFundedETH() public checkERC20Balance(preComputedAddress) {
        // Send ETH directly to the precomputed address
        vm.deal(preComputedAddress, 1 ether);
        assertEq(address(preComputedAddress).balance, 1 ether, "ETH not sent to precomputed address");

        // Create initCode for deploying the Nexus account
        bytes memory initCode = buildInitCode(user.addr, address(VALIDATOR_MODULE));

        Execution[] memory executions = new Execution[](2);
        executions[0] = Execution(address(weth), 0, abi.encodeWithSignature("approve(address,uint256)", address(uniswapV2Router), SWAP_AMOUNT));
        executions[1] = Execution(
            address(uniswapV2Router),
            0,
            abi.encodeWithSignature(
                "swapExactTokensForTokens(uint256,uint256,address[],address,uint256)",
                SWAP_AMOUNT,
                0,
                getPathForWETHtoUSDC(),
                preComputedAddress,
                block.timestamp
            )
        );

        // Build user operation with initCode and callData
        PackedUserOperation[] memory userOps = buildPackedUserOperation(
            user,
            Nexus(preComputedAddress),
            EXECTYPE_DEFAULT,
            executions,
            address(VALIDATOR_MODULE)
        );
        userOps[0].initCode = initCode;
        // Sign the user operation
        userOps[0].signature = signUserOp(user, userOps[0]);

        measureAndLogGas("54::UniswapV2::approve+swapExactTokensForTokens::Setup And Call::Using Pre-Funded Ether::N/A", userOps);
    }

    /// @notice Tests gas consumption for swapping WETH for USDC using a deployed Nexus account with Paymaster
    function test_Gas_Swap_DeployedNexus_SwapWethForTokens_WithPaymaster()
        public
        checkERC20Balance(preComputedAddress)
        checkPaymasterBalance(address(paymaster))
    {
        // Approve WETH transfer for precomputed address
        vm.startPrank(preComputedAddress);
        weth.approve(address(uniswapV2Router), SWAP_AMOUNT);
        vm.stopPrank();

        Execution[] memory executions = prepareSingleExecution(
            address(uniswapV2Router),
            0,
            abi.encodeWithSignature(
                "swapExactTokensForTokens(uint256,uint256,address[],address,uint256)",
                SWAP_AMOUNT,
                0,
                getPathForWETHtoUSDC(),
                preComputedAddress,
                block.timestamp
            )
        );

        // Deploy the Nexus account
        Nexus deployedNexus = deployNexus(user, 10 ether, address(VALIDATOR_MODULE));

        // Build the PackedUserOperation array
        PackedUserOperation[] memory userOps = buildPackedUserOperation(user, deployedNexus, EXECTYPE_DEFAULT, executions, address(VALIDATOR_MODULE));

        // Generate and sign paymaster data
        userOps[0].paymasterAndData = generateAndSignPaymasterData(userOps[0], BUNDLER, paymaster);

        // Sign the user operation
        userOps[0].signature = signUserOp(user, userOps[0]);
<<<<<<< HEAD
=======

    measureAndLogGas("55::UniswapV2::swapExactTokensForTokens::Nexus::WithPaymaster::N/A", userOps);
}
>>>>>>> 6d6bf3bf

        measureAndLogGas("UniswapV2::swapExactTokensForTokens::Nexus::WithPaymaster::N/A", userOps);
    }

    /// @notice Helper function to get the path for WETH to USDC swap
    /// @return path The array containing the swap path
    function getPathForWETHtoUSDC() internal view returns (address[] memory) {
        address[] memory path = new address[](2);
        path[0] = address(WETH_ADDRESS);
        path[1] = USDC_ADDRESS;
        return path;
    }
}<|MERGE_RESOLUTION|>--- conflicted
+++ resolved
@@ -366,15 +366,10 @@
 
         // Sign the user operation
         userOps[0].signature = signUserOp(user, userOps[0]);
-<<<<<<< HEAD
-=======
 
     measureAndLogGas("55::UniswapV2::swapExactTokensForTokens::Nexus::WithPaymaster::N/A", userOps);
 }
->>>>>>> 6d6bf3bf
-
-        measureAndLogGas("UniswapV2::swapExactTokensForTokens::Nexus::WithPaymaster::N/A", userOps);
-    }
+
 
     /// @notice Helper function to get the path for WETH to USDC swap
     /// @return path The array containing the swap path
