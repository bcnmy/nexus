// SPDX-License-Identifier: MIT
pragma solidity ^0.8.0;

import { CallType, ExecType } from "../../../contracts/lib/ModeLib.sol";

contract EventsAndErrors {
    // Define all events
    event AccountCreated(address indexed account, address indexed validationModule, bytes moduleInstallData);
    event GenericFallbackCalled(address sender, uint256 value, bytes data);
    event Deposited(address indexed account, uint256 totalDeposit);
    event ModuleInstalled(uint256 moduleTypeId, address module);
    event ModuleUninstalled(uint256 moduleTypeId, address module);
    event UserOperationRevertReason(bytes32 indexed userOpHash, address indexed sender, uint256 nonce, bytes revertReason);
<<<<<<< HEAD
    event AccountCreated(address indexed account, bytes indexed initData, bytes32 indexed salt);
    event GenericFallbackCalled(address sender, uint256 value, bytes data);

=======
>>>>>>> 80c968d9
    event PreCheckCalled();
    event PostCheckCalled();
    event TryExecuteUnsuccessful(uint256 batchExecutionindex, bytes result);

    // Define all errors
    // General Errors
    error AccountInitializationFailed();
    error AccountAccessUnauthorized();
    error ExecutionFailed();
    error AlreadyInitialized(address smartAccount);
    error NotInitialized(address smartAccount);
    error UnauthorizedOperation(address operator);
    error UnsupportedModuleType(uint256 moduleTypeId);
    error UnsupportedCallType(CallType callType);
    error UnsupportedExecType(ExecType execType);

    // Operation Errors
    error FailedOp(uint256 opIndex, string reason);
    error ERC20InsufficientAllowance(address spender, uint256 allowance, uint256 needed);
    error ERC1271InvalidSigner(address signer);
    error InvalidSignature();

    // Linked List Errors
    error LinkedList_AlreadyInitialized();
    error LinkedList_InvalidPage();

    // Module Errors
    error CannotRemoveLastValidator();
    error InvalidModule(address module);
    error InvalidModuleTypeId(uint256 moduleTypeId);
    error ModuleAlreadyInstalled(uint256 moduleTypeId, address module);
    error ModuleNotInstalled(uint256 moduleTypeId, address module);
    error ModuleAddressCanNotBeZero();

    // Hook Errors
    error HookPostCheckFailed();
    error HookAlreadyInstalled(address currentHook);

    // Fallback Errors
    error FallbackAlreadyInstalledForSelector(bytes4 selector);
}<|MERGE_RESOLUTION|>--- conflicted
+++ resolved
@@ -5,18 +5,12 @@
 
 contract EventsAndErrors {
     // Define all events
-    event AccountCreated(address indexed account, address indexed validationModule, bytes moduleInstallData);
+    event AccountCreated(address indexed account, bytes indexed initData, bytes32 indexed salt);
     event GenericFallbackCalled(address sender, uint256 value, bytes data);
     event Deposited(address indexed account, uint256 totalDeposit);
     event ModuleInstalled(uint256 moduleTypeId, address module);
     event ModuleUninstalled(uint256 moduleTypeId, address module);
     event UserOperationRevertReason(bytes32 indexed userOpHash, address indexed sender, uint256 nonce, bytes revertReason);
-<<<<<<< HEAD
-    event AccountCreated(address indexed account, bytes indexed initData, bytes32 indexed salt);
-    event GenericFallbackCalled(address sender, uint256 value, bytes data);
-
-=======
->>>>>>> 80c968d9
     event PreCheckCalled();
     event PostCheckCalled();
     event TryExecuteUnsuccessful(uint256 batchExecutionindex, bytes result);
