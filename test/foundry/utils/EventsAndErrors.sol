// SPDX-License-Identifier: MIT
pragma solidity ^0.8.0;

contract EventsAndErrors {
    // Define all events
    event ModuleInstalled(uint256 moduleTypeId, address module);
    event ModuleUninstalled(uint256 moduleTypeId, address module);
    event UserOperationRevertReason(bytes32 indexed userOpHash, address indexed sender, uint256 nonce, bytes revertReason);
    event AccountCreated(address indexed account, address indexed validationModule, bytes moduleInstallData);
    event GenericFallbackCalled(address sender, uint256 value, bytes data);

    event PreCheckCalled();
    event PostCheckCalled();

    // Define all errors
    error FailedOp(uint256 opIndex, string reason);
    error AccountInitializationFailed();
    error AccountAccessUnauthorized();
    error ExecutionFailed();
    error AlreadyInitialized(address smartAccount);
    error NotInitialized(address smartAccount);
    error LinkedList_AlreadyInitialized();
    error LinkedList_InvalidPage();
    error ERC20InsufficientAllowance(address spender, uint256 allowance, uint256 needed);

    error CannotRemoveLastValidator();
    error InvalidModule(address module);
    error InvalidModuleTypeId(uint256 moduleTypeId);
    error ModuleAlreadyInstalled(uint256 moduleTypeId, address module);
    error UnauthorizedOperation(address operator);
    error ModuleNotInstalled(uint256 moduleTypeId, address module);
    error ModuleAddressCanNotBeZero();
    error HookPostCheckFailed();
    error HookAlreadyInstalled(address currentHook);
    error FallbackAlreadyInstalledForSelector(bytes4 selector);
<<<<<<< HEAD
=======
    error InvalidSignature();
>>>>>>> fa87c909

    event TryExecuteUnsuccessful(uint256 batchExecutionindex, bytes result);

    error ERC1271InvalidSigner(address signer);

}<|MERGE_RESOLUTION|>--- conflicted
+++ resolved
@@ -33,10 +33,8 @@
     error HookPostCheckFailed();
     error HookAlreadyInstalled(address currentHook);
     error FallbackAlreadyInstalledForSelector(bytes4 selector);
-<<<<<<< HEAD
-=======
     error InvalidSignature();
->>>>>>> fa87c909
+
 
     event TryExecuteUnsuccessful(uint256 batchExecutionindex, bytes result);
 
