// SPDX-License-Identifier: MIT
pragma solidity ^0.8.0;

import "./Imports.sol";
import "./CheatCodes.sol";
import { IEntryPoint } from "account-abstraction/contracts/interfaces/IEntryPoint.sol";
import { EntryPoint } from "account-abstraction/contracts/core/EntryPoint.sol";

import { PackedUserOperation } from "account-abstraction/contracts/interfaces/PackedUserOperation.sol";
import { AccountFactory } from "../../../contracts/factory/AccountFactory.sol";
import { MockValidator } from "../../../contracts/mocks/MockValidator.sol";
import { MockExecutor } from "../../../contracts/mocks/MockExecutor.sol";
import { MockHook } from "../../../contracts/mocks/MockHook.sol";
import { MockHandler } from "../../../contracts/mocks/MockHandler.sol";
import { Nexus } from "../../../contracts/Nexus.sol";
import "../../../contracts/lib/ModeLib.sol";
import "../../../contracts/lib/ExecLib.sol";
import "../../../contracts/lib/ModuleTypeLib.sol";

import "solady/src/utils/ECDSA.sol";
import "@openzeppelin/contracts/utils/cryptography/MessageHashUtils.sol";
import "./EventsAndErrors.sol";

contract Helpers is CheatCodes, EventsAndErrors {
    // -----------------------------------------
    // State Variables
    // -----------------------------------------

    Vm.Wallet internal DEPLOYER;
    Vm.Wallet internal ALICE;
    Vm.Wallet internal BOB;
    Vm.Wallet internal CHARLIE;
    Vm.Wallet internal BUNDLER;

    address internal DEPLOYER_ADDRESS;
    address internal ALICE_ADDRESS;
    address internal BOB_ADDRESS;
    address internal CHARLIE_ADDRESS;
    address internal BUNDLER_ADDRESS;

    Nexus internal BOB_ACCOUNT;
    Nexus internal ALICE_ACCOUNT;
    Nexus internal CHARLIE_ACCOUNT;

    IEntryPoint internal ENTRYPOINT;
    AccountFactory internal FACTORY;
    MockValidator internal VALIDATOR_MODULE;
    MockExecutor internal EXECUTOR_MODULE;
    MockHook internal HOOK_MODULE;
    MockHandler internal HANDLER_MODULE;
    Nexus internal ACCOUNT_IMPLEMENTATION;

    // -----------------------------------------
    // Setup Functions
    // -----------------------------------------
    function initializeTestingEnvironment() internal virtual {
        /// Initializes the testing environment
        initializeWallets();
        deployContracts();
        deployAccounts();
    }

    function createAndFundWallet(string memory name, uint256 amount) internal returns (Vm.Wallet memory) {
        Vm.Wallet memory wallet = newWallet(name);
        vm.deal(wallet.addr, amount);
        return wallet;
    }

    function initializeWallets() internal {
        DEPLOYER = createAndFundWallet("DEPLOYER", 1000 ether);
        ALICE = createAndFundWallet("ALICE", 1000 ether);
        BOB = createAndFundWallet("BOB", 1000 ether);
        CHARLIE = createAndFundWallet("CHARLIE", 1000 ether);
        BUNDLER = createAndFundWallet("BUNDLER", 1000 ether);
    }

    function deployContracts() internal {
        ENTRYPOINT = new EntryPoint();
        changeContractAddress(address(ENTRYPOINT), 0x0000000071727De22E5E9d8BAf0edAc6f37da032);
        ENTRYPOINT = IEntryPoint(0x0000000071727De22E5E9d8BAf0edAc6f37da032);
        ACCOUNT_IMPLEMENTATION = new Nexus();
        FACTORY = new AccountFactory(address(ACCOUNT_IMPLEMENTATION));
        VALIDATOR_MODULE = new MockValidator();
        EXECUTOR_MODULE = new MockExecutor();
        HOOK_MODULE = new MockHook();
        HANDLER_MODULE = new MockHandler();
    }

    // -----------------------------------------
    // Account Deployment Functions
    // -----------------------------------------
    function deployAccount(Vm.Wallet memory wallet, uint256 deposit) internal returns (Nexus) {
        address payable accountAddress = calculateAccountAddress(wallet.addr, address(VALIDATOR_MODULE));
        bytes memory initCode = prepareInitCode(wallet.addr);

        PackedUserOperation[] memory userOps = new PackedUserOperation[](1);
        userOps[0] = prepareUserOpWithInitAndCalldata(wallet, initCode, "");

        ENTRYPOINT.depositTo{ value: deposit }(address(accountAddress));
        ENTRYPOINT.handleOps(userOps, payable(wallet.addr));
        assertTrue(VALIDATOR_MODULE.isOwner(accountAddress, wallet.addr));
        return Nexus(accountAddress);
    }

    function deployAccountWithCustomValidator(Vm.Wallet memory wallet, uint256 deposit, address validator) internal returns (Nexus) {
        address payable accountAddress = calculateAccountAddress(wallet.addr, validator);
        bytes memory initCode = prepareInitCodeWithCustomValidator(wallet.addr, validator);

        PackedUserOperation[] memory userOps = new PackedUserOperation[](1);
        userOps[0] = prepareUserOpWithInitAndCalldataWithCustomValidator(wallet, initCode, "", validator);

        ENTRYPOINT.depositTo{ value: deposit }(address(accountAddress));
        ENTRYPOINT.handleOps(userOps, payable(wallet.addr));
        assertTrue(MockValidator(validator).isOwner(accountAddress, wallet.addr));
        return Nexus(accountAddress);
    }

    function deployAccounts() internal {
        BOB_ACCOUNT = deployAccount(BOB, 100 ether);
        labelAddress(address(BOB_ACCOUNT), "BOB_ACCOUNT");
        ALICE_ACCOUNT = deployAccount(ALICE, 100 ether);
        labelAddress(address(ALICE_ACCOUNT), "ALICE_ACCOUNT");
        CHARLIE_ACCOUNT = deployAccount(CHARLIE, 100 ether);
        labelAddress(address(CHARLIE_ACCOUNT), "CHARLIE_ACCOUNT");
    }

    function calculateAccountAddress(address owner, address validator) internal view returns (address payable account) {
        bytes memory initData = abi.encodePacked(owner);

        uint256 saDeploymentIndex = 0;

        account = FACTORY.getCounterFactualAddress(address(validator), initData, saDeploymentIndex);

        return account;
    }

    function prepareInitCode(address ownerAddress) internal view returns (bytes memory initCode) {
        address module = address(VALIDATOR_MODULE);
        uint256 saDeploymentIndex = 0;
        bytes memory moduleInitData = abi.encodePacked(ownerAddress);

        // Prepend the factory address to the encoded function call to form the initCode
        initCode = abi.encodePacked(
            address(FACTORY),
            abi.encodeWithSelector(FACTORY.createAccount.selector, module, moduleInitData, saDeploymentIndex)
        );
    }

    function prepareInitCodeWithCustomValidator(address ownerAddress, address validator) internal view returns (bytes memory initCode) {
        address module = address(validator);
        uint256 saDeploymentIndex = 0;
        bytes memory moduleInitData = abi.encodePacked(ownerAddress);

        // Prepend the factory address to the encoded function call to form the initCode
        initCode = abi.encodePacked(
            address(FACTORY),
            abi.encodeWithSelector(FACTORY.createAccount.selector, module, moduleInitData, saDeploymentIndex)
        );
    }

    function prepareUserOpWithInitAndCalldata(
        Vm.Wallet memory wallet,
        bytes memory initCode,
        bytes memory callData
    ) internal view returns (PackedUserOperation memory userOp) {
        userOp = prepareUserOpWithCalldata(wallet, callData);
        userOp.initCode = initCode;

        bytes memory signature = signUserOp(wallet, userOp);
        userOp.signature = signature;
    }

<<<<<<< HEAD
    function prepareUserOpWithInitAndCalldataWithCustomValidator(
        Vm.Wallet memory wallet,
        bytes memory initCode,
        bytes memory callData,
        address validator
    ) internal view returns (PackedUserOperation memory userOp) {
        userOp = prepareUserOpWithCalldataWithCustomValidator(wallet, callData, validator);
        userOp.initCode = initCode;

        bytes memory signature = signUserOp(wallet, userOp);
        userOp.signature = signature;
    }

    function prepareUserOpWithCalldata(Vm.Wallet memory wallet, bytes memory callData) internal view returns (PackedUserOperation memory userOp) {
        address payable account = calculateAccountAddress(wallet.addr, address(VALIDATOR_MODULE));
=======
    function prepareUserOpWithCalldata(Vm.Wallet memory wallet, bytes memory callData) internal view returns (PackedUserOperation memory userOp) {
        address payable account = calculateAccountAddress(wallet.addr);
>>>>>>> 73771e38
        uint256 nonce = getNonce(account, address(VALIDATOR_MODULE));
        userOp = buildPackedUserOp(account, nonce);
        userOp.callData = callData;

        bytes memory signature = signUserOp(wallet, userOp);
        userOp.signature = signature;
    }

    function prepareUserOpWithCalldataWithCustomValidator(
        Vm.Wallet memory wallet,
        bytes memory callData,
        address validator
    ) internal view returns (PackedUserOperation memory userOp) {
        address payable account = calculateAccountAddress(wallet.addr, address(validator));
        uint256 nonce = getNonce(account, address(validator));
        userOp = buildPackedUserOp(account, nonce);
        userOp.callData = callData;

        bytes memory signature = signUserOp(wallet, userOp);
        userOp.signature = signature;
    }

    function getNonce(address account, address validator) internal view returns (uint256 nonce) {
        uint192 key = uint192(bytes24(bytes20(address(validator))));
        nonce = ENTRYPOINT.getNonce(address(account), key);
    }

    function signUserOp(Vm.Wallet memory wallet, PackedUserOperation memory userOp) internal view returns (bytes memory) {
        bytes32 opHash = ENTRYPOINT.getUserOpHash(userOp);
        return signMessage(wallet, opHash);
    }

    // -----------------------------------------
    // Utility Functions
    // -----------------------------------------

    // Helper to modify the address of a deployed contract in a test environment
    function changeContractAddress(address originalAddress, address newAddress) internal {
        setContractCode(originalAddress, originalAddress.code);
        setContractCode(newAddress, originalAddress.code);
    }

    // Helper to build a user operation struct for account abstraction tests
    function buildPackedUserOp(address sender, uint256 nonce) internal pure returns (PackedUserOperation memory) {
        return
            PackedUserOperation({
                sender: sender,
                nonce: nonce,
                initCode: "",
                callData: "",
                accountGasLimits: bytes32(abi.encodePacked(uint128(3e6), uint128(3e6))),
                preVerificationGas: 3e6,
                gasFees: bytes32(abi.encodePacked(uint128(3e6), uint128(3e6))),
                paymasterAndData: "",
                signature: ""
            });
    }

    // Utility method to encode and sign a message, then pack r, s, v into bytes
    function signMessage(Vm.Wallet memory wallet, bytes32 messageHash) internal pure returns (bytes memory signature) {
        bytes32 userOpHash = ECDSA.toEthSignedMessageHash(messageHash);
        (uint8 v, bytes32 r, bytes32 s) = vm.sign(wallet.privateKey, userOpHash);
        signature = abi.encodePacked(r, s, v);
    }

    function preparePackedUserOperation(
        Vm.Wallet memory signer,
        Nexus account,
        ExecType execType,
        Execution[] memory executions
    ) internal view returns (PackedUserOperation[] memory userOps) {
        // Validate execType
        require(execType == EXECTYPE_DEFAULT || execType == EXECTYPE_TRY, "Invalid ExecType");

        // Determine mode and calldata based on callType and executions length
        ExecutionMode mode;
        bytes memory executionCalldata;
        uint256 length = executions.length;

        if (length == 1) {
            mode = (execType == EXECTYPE_DEFAULT) ? ModeLib.encodeSimpleSingle() : ModeLib.encodeTrySingle();
            executionCalldata = abi.encodeCall(
                Nexus.execute,
                (mode, ExecLib.encodeSingle(executions[0].target, executions[0].value, executions[0].callData))
            );
        } else if (length > 1) {
            mode = (execType == EXECTYPE_DEFAULT) ? ModeLib.encodeSimpleBatch() : ModeLib.encodeTryBatch();
            executionCalldata = abi.encodeCall(Nexus.execute, (mode, ExecLib.encodeBatch(executions)));
        } else {
            revert("Executions array cannot be empty");
        }

        // Initialize the userOps array with one operation
        userOps = new PackedUserOperation[](1);

        // Build the UserOperation
        userOps[0] = buildPackedUserOp(address(account), getNonce(address(account), address(VALIDATOR_MODULE)));
        userOps[0].callData = executionCalldata;

        // Sign the operation
        bytes32 userOpHash = ENTRYPOINT.getUserOpHash(userOps[0]);
        userOps[0].signature = signMessage(signer, userOpHash);

        return userOps;
    }

    function prepareUserOperationWithCustomValidator(
        Vm.Wallet memory signer,
        Nexus account,
        ExecType execType,
        Execution[] memory executions,
        address validator
    ) internal view returns (PackedUserOperation[] memory userOps) {
        // Validate execType
        require(execType == EXECTYPE_DEFAULT || execType == EXECTYPE_TRY, "Invalid ExecType");

        // Determine mode and calldata based on callType and executions length
        ExecutionMode mode;
        bytes memory executionCalldata;
        uint256 length = executions.length;

        if (length == 1) {
            mode = (execType == EXECTYPE_DEFAULT) ? ModeLib.encodeSimpleSingle() : ModeLib.encodeTrySingle();
            executionCalldata = abi.encodeCall(
                Nexus.execute,
                (mode, ExecLib.encodeSingle(executions[0].target, executions[0].value, executions[0].callData))
            );
        } else if (length > 1) {
            mode = (execType == EXECTYPE_DEFAULT) ? ModeLib.encodeSimpleBatch() : ModeLib.encodeTryBatch();
            executionCalldata = abi.encodeCall(Nexus.execute, (mode, ExecLib.encodeBatch(executions)));
        } else {
            revert("Executions array cannot be empty");
        }

        // Initialize the userOps array with one operation
        userOps = new PackedUserOperation[](1);

        // Build the UserOperation
        userOps[0] = buildPackedUserOp(address(account), getNonce(address(account), address(validator)));
        userOps[0].callData = executionCalldata;

        // Sign the operation
        bytes32 userOpHash = ENTRYPOINT.getUserOpHash(userOps[0]);
        userOps[0].signature = signMessage(signer, userOpHash);

        return userOps;
    }

    function bytesEqual(bytes memory a, bytes memory b) internal pure returns (bool) {
        return keccak256(a) == keccak256(b);
    }

<<<<<<< HEAD
    function isContract(address account) internal view returns (bool) {
        uint256 size;

        assembly {
            size := extcodesize(account)
        }
        return size > 0;
=======
    /// @dev Returns a random non-zero address.
    function _randomNonZeroAddress() internal returns (address result) {
        do {
            result = address(uint160(_random()));
        } while (result == address(0));
    }

    /// @dev credits: vectorized || solady
    /// @dev Returns a pseudorandom random number from [0 .. 2**256 - 1] (inclusive).
    /// For usage in fuzz tests, please ensure that the function has an unnamed uint256 argument.
    /// e.g. `testSomething(uint256) public`.
    function _random() internal returns (uint256 r) {
        /// @solidity memory-safe-assembly
        assembly {
            // This is the keccak256 of a very long string I randomly mashed on my keyboard.
            let sSlot := 0xd715531fe383f818c5f158c342925dcf01b954d24678ada4d07c36af0f20e1ee
            let sValue := sload(sSlot)

            mstore(0x20, sValue)
            r := keccak256(0x20, 0x40)

            // If the storage is uninitialized, initialize it to the keccak256 of the calldata.
            if iszero(sValue) {
                sValue := sSlot
                let m := mload(0x40)
                calldatacopy(m, 0, calldatasize())
                r := keccak256(m, calldatasize())
            }
            sstore(sSlot, add(r, 1))

            // Do some biased sampling for more robust tests.
            // prettier-ignore
            for {} 1 {} {
                let d := byte(0, r)
                // With a 1/256 chance, randomly set `r` to any of 0,1,2.
                if iszero(d) {
                    r := and(r, 3)
                    break
                }
                // With a 1/2 chance, set `r` to near a random power of 2.
                if iszero(and(2, d)) {
                    // Set `t` either `not(0)` or `xor(sValue, r)`.
                    let t := xor(not(0), mul(iszero(and(4, d)), not(xor(sValue, r))))
                    // Set `r` to `t` shifted left or right by a random multiple of 8.
                    switch and(8, d)
                    case 0 {
                        if iszero(and(16, d)) { t := 1 }
                        r := add(shl(shl(3, and(byte(3, r), 0x1f)), t), sub(and(r, 7), 3))
                    }
                    default {
                        if iszero(and(16, d)) { t := shl(255, 1) }
                        r := add(shr(shl(3, and(byte(3, r), 0x1f)), t), sub(and(r, 7), 3))
                    }
                    // With a 1/2 chance, negate `r`.
                    if iszero(and(0x20, d)) { r := not(r) }
                    break
                }
                // Otherwise, just set `r` to `xor(sValue, r)`.
                r := xor(sValue, r)
                break
            }
        }
>>>>>>> 73771e38
    }

    function test() public pure {
        // This function is used to ignore file in coverage report
    }
}<|MERGE_RESOLUTION|>--- conflicted
+++ resolved
@@ -163,6 +163,7 @@
         bytes memory initCode,
         bytes memory callData
     ) internal view returns (PackedUserOperation memory userOp) {
+    ) internal view returns (PackedUserOperation memory userOp) {
         userOp = prepareUserOpWithCalldata(wallet, callData);
         userOp.initCode = initCode;
 
@@ -170,7 +171,6 @@
         userOp.signature = signature;
     }
 
-<<<<<<< HEAD
     function prepareUserOpWithInitAndCalldataWithCustomValidator(
         Vm.Wallet memory wallet,
         bytes memory initCode,
@@ -186,10 +186,6 @@
 
     function prepareUserOpWithCalldata(Vm.Wallet memory wallet, bytes memory callData) internal view returns (PackedUserOperation memory userOp) {
         address payable account = calculateAccountAddress(wallet.addr, address(VALIDATOR_MODULE));
-=======
-    function prepareUserOpWithCalldata(Vm.Wallet memory wallet, bytes memory callData) internal view returns (PackedUserOperation memory userOp) {
-        address payable account = calculateAccountAddress(wallet.addr);
->>>>>>> 73771e38
         uint256 nonce = getNonce(account, address(VALIDATOR_MODULE));
         userOp = buildPackedUserOp(account, nonce);
         userOp.callData = callData;
@@ -235,17 +231,18 @@
     // Helper to build a user operation struct for account abstraction tests
     function buildPackedUserOp(address sender, uint256 nonce) internal pure returns (PackedUserOperation memory) {
         return
+           
             PackedUserOperation({
-                sender: sender,
-                nonce: nonce,
-                initCode: "",
-                callData: "",
-                accountGasLimits: bytes32(abi.encodePacked(uint128(3e6), uint128(3e6))),
-                preVerificationGas: 3e6,
-                gasFees: bytes32(abi.encodePacked(uint128(3e6), uint128(3e6))),
-                paymasterAndData: "",
-                signature: ""
-            });
+                    sender: sender,
+                    nonce: nonce,
+                    initCode: "",
+                    callData: "",
+                    accountGasLimits: bytes32(abi.encodePacked(uint128(3e6), uint128(3e6))),
+                    preVerificationGas: 3e6,
+                    gasFees: bytes32(abi.encodePacked(uint128(3e6), uint128(3e6))),
+                    paymasterAndData: "",
+                    signature: ""
+                });
     }
 
     // Utility method to encode and sign a message, then pack r, s, v into bytes
@@ -260,6 +257,7 @@
         Nexus account,
         ExecType execType,
         Execution[] memory executions
+    ) internal view returns (PackedUserOperation[] memory userOps) {
     ) internal view returns (PackedUserOperation[] memory userOps) {
         // Validate execType
         require(execType == EXECTYPE_DEFAULT || execType == EXECTYPE_TRY, "Invalid ExecType");
@@ -342,15 +340,6 @@
         return keccak256(a) == keccak256(b);
     }
 
-<<<<<<< HEAD
-    function isContract(address account) internal view returns (bool) {
-        uint256 size;
-
-        assembly {
-            size := extcodesize(account)
-        }
-        return size > 0;
-=======
     /// @dev Returns a random non-zero address.
     function _randomNonZeroAddress() internal returns (address result) {
         do {
@@ -413,7 +402,15 @@
                 break
             }
         }
->>>>>>> 73771e38
+    }
+
+    function isContract(address account) internal view returns (bool) {
+        uint256 size;
+
+        assembly {
+            size := extcodesize(account)
+        }
+        return size > 0;
     }
 
     function test() public pure {
