--- conflicted
+++ resolved
@@ -457,15 +457,6 @@
         ENTRYPOINT.handleOps(userOps, payable(user.addr));
     }
 
-<<<<<<< HEAD
-    function measureGasAndEmitLog(string memory logName, function() internal fn) internal {
-=======
-    // function measureGasAndEmitLog(string memory logName, function() external fn) internal {
-    //     uint256 initialGas = gasleft();
-    //     fn();
-    //     uint256 gasUsed = initialGas - gasleft();
-    //     emit log_named_uint(logName, gasUsed);
-    // }
 
     /// @notice Calculates the gas cost of the calldata
     /// @param data The calldata
@@ -497,7 +488,6 @@
 
         uint256 baseGas = 21000;
 
->>>>>>> 3d2c2109
         uint256 initialGas = gasleft();
         (bool res, ) = target.call{ value: value }(callData);
         uint256 gasUsed = initialGas - gasleft() + baseGas + calldataCost;
