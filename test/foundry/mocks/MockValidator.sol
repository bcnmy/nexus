// SPDX-License-Identifier: MIT
pragma solidity ^0.8.24;

import { IModule } from "contracts/interfaces/modules/IModule.sol";
import { IValidator, VALIDATION_SUCCESS, VALIDATION_FAILED } from "contracts/interfaces/modules/IERC7579Modules.sol";
import { EncodedModuleTypes } from "contracts/lib/ModuleTypeLib.sol";
import { PackedUserOperation } from "account-abstraction/contracts/interfaces/PackedUserOperation.sol";
import { ECDSA } from "solady/src/utils/ECDSA.sol";
import { MessageHashUtils } from "@openzeppelin/contracts/utils/cryptography/MessageHashUtils.sol";

contract MockValidator is IValidator {
    mapping(address => address) public smartAccountOwners;

    /// @inheritdoc IValidator
    function validateUserOp(
        PackedUserOperation calldata userOp,
        bytes32 userOpHash
    )
        external
        returns (uint256 validation)
    {
        return ECDSA.recover(MessageHashUtils.toEthSignedMessageHash(userOpHash), userOp.signature)
            == smartAccountOwners[msg.sender] ? VALIDATION_SUCCESS : VALIDATION_FAILED;
    }

    /// @inheritdoc IValidator
    function isValidSignatureWithSender(
        address sender,
        bytes32 hash,
        bytes calldata data
    )
        external
        view
        returns (bytes4)
    {
        sender;
        hash;
        data;
        return 0xffffffff;
    }

    /// @inheritdoc IModule
    function onInstall(bytes calldata data) external {
        smartAccountOwners[msg.sender] = address(bytes20(data));
    }

    /// @inheritdoc IModule
    function onUninstall(bytes calldata data) external {
        delete smartAccountOwners[msg.sender];
    }

    /// @inheritdoc IModule
    function isModuleType(uint256 moduleTypeId) external pure returns (bool) {
        return moduleTypeId == 1;
    }

    function isOwner(address account, address owner) external view returns (bool) {
        return smartAccountOwners[account] == owner;
    }

    /// @inheritdoc IModule
    function getModuleTypes() external view returns (EncodedModuleTypes) {
        // solhint-disable-previous-line no-empty-blocks
    }

<<<<<<< HEAD
    function test_() public pure {
        // This function is used to ignore file in coverage report
=======
    // Review
    function test(uint256 a) public {
        a;
>>>>>>> 99d3492a
    }
}<|MERGE_RESOLUTION|>--- conflicted
+++ resolved
@@ -63,13 +63,8 @@
         // solhint-disable-previous-line no-empty-blocks
     }
 
-<<<<<<< HEAD
-    function test_() public pure {
-        // This function is used to ignore file in coverage report
-=======
     // Review
     function test(uint256 a) public {
         a;
->>>>>>> 99d3492a
     }
 }