--- conflicted
+++ resolved
@@ -65,18 +65,12 @@
         return smartAccountOwners[account] == owner;
     }
 
-<<<<<<< HEAD
     function isInitialized(address smartAccount) external pure returns (bool) {
         return false;
-=======
+    }
+
     function getOwner(address account) external view returns (address) {
         return smartAccountOwners[account];
-    }
-
-    /// @inheritdoc IModule
-    function getModuleTypes() external view returns (EncodedModuleTypes) {
-        // solhint-disable-previous-line no-empty-blocks
->>>>>>> f4c6ca8e
     }
 
     // Review
