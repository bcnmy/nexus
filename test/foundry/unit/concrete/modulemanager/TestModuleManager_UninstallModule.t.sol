// SPDX-License-Identifier: MIT
pragma solidity ^0.8.24;

import "../../../utils/Imports.sol";
import "../../../utils/SmartAccountTestLab.t.sol";
import "../../shared/TestModuleManagement_Base.t.sol";

contract TestModuleManager_UninstallModule is Test, TestModuleManagement_Base {
    function setUp() public {
        setUpModuleManagement_Base();
    }

    function test_InstallModule_Success() public {
        assertFalse(BOB_ACCOUNT.isModuleInstalled(MODULE_TYPE_VALIDATOR, address(mockValidator), ""), "Module should not be installed initially");

        bytes memory callData = abi.encodeWithSelector(IModuleManager.installModule.selector, MODULE_TYPE_VALIDATOR, address(mockValidator), "");

        Execution[] memory execution = new Execution[](1);
        execution[0] = Execution(address(BOB_ACCOUNT), 0, callData);

        // Preparing UserOperation for installing the module
        PackedUserOperation[] memory userOps = preparePackedUserOperation(BOB, BOB_ACCOUNT, EXECTYPE_DEFAULT, execution);

        ENTRYPOINT.handleOps(userOps, payable(address(BOB.addr)));

        assertTrue(BOB_ACCOUNT.isModuleInstalled(MODULE_TYPE_VALIDATOR, address(mockValidator), ""), "Module should be installed");
    }

    function test_UninstallModule_Success() public {
        MockValidator newMockValidator = new MockValidator();

        bytes memory installCallData = abi.encodeWithSelector(
            IModuleManager.installModule.selector,
            MODULE_TYPE_VALIDATOR,
            address(newMockValidator),
            ""
        );
        installModule(installCallData, MODULE_TYPE_VALIDATOR, address(newMockValidator), EXECTYPE_DEFAULT);

<<<<<<< HEAD
        assertTrue(BOB_ACCOUNT.isModuleInstalled(MODULE_TYPE_VALIDATOR, address(newMockValidator), ""), "Module should be installed initially");
=======
        installCallData = abi.encodeWithSelector(
            IModuleManager.installModule.selector, MODULE_TYPE_VALIDATOR, address(mockValidator), ""
        );
        installModule(installCallData, MODULE_TYPE_VALIDATOR, address(mockValidator), EXECTYPE_DEFAULT);

        assertTrue(
            BOB_ACCOUNT.isModuleInstalled(MODULE_TYPE_VALIDATOR, address(newMockValidator), ""),
            "New Mock Module should be installed initially"
        );

        assertTrue(
            BOB_ACCOUNT.isModuleInstalled(MODULE_TYPE_VALIDATOR, address(mockValidator), ""),
            "Mock Module should be installed initially"
        );
>>>>>>> 73771e38

        (address[] memory array, ) = BOB_ACCOUNT.getValidatorsPaginated(address(0x1), 100);
        address remove = address(VALIDATOR_MODULE);
        address prev = SentinelListHelper.findPrevious(array, remove);
        // If return is address(0), prev should be the sentinel address
        if (prev == address(0)) prev = address(0x01);

        bytes memory callData = abi.encodeWithSelector(
            IModuleManager.uninstallModule.selector,
            MODULE_TYPE_VALIDATOR,
            address(VALIDATOR_MODULE),
            // uninstallData needs to provide prev module address with data to uninstall
            abi.encode(prev, "")
        );

        uninstallModule(callData, EXECTYPE_DEFAULT);

        assertFalse(BOB_ACCOUNT.isModuleInstalled(MODULE_TYPE_VALIDATOR, address(VALIDATOR_MODULE), ""), "Module should not be installed anymore");
        assertTrue(BOB_ACCOUNT.isModuleInstalled(MODULE_TYPE_VALIDATOR, address(newMockValidator), ""), "Module should be installed");
    }

    function test_UninstallNewModule_Success() public {
        MockValidator newMockValidator = new MockValidator();

        bytes memory installCallData = abi.encodeWithSelector(
            IModuleManager.installModule.selector,
            MODULE_TYPE_VALIDATOR,
            address(newMockValidator),
            ""
        );
        installModule(installCallData, MODULE_TYPE_VALIDATOR, address(newMockValidator), EXECTYPE_DEFAULT);

        assertTrue(BOB_ACCOUNT.isModuleInstalled(MODULE_TYPE_VALIDATOR, address(newMockValidator), ""), "Module should be installed initially");

        (address[] memory array, ) = BOB_ACCOUNT.getValidatorsPaginated(address(0x1), 100);
        address remove = address(newMockValidator);
        address prev = SentinelListHelper.findPrevious(array, remove);

        bytes memory callData = abi.encodeWithSelector(
            IModuleManager.uninstallModule.selector,
            MODULE_TYPE_VALIDATOR,
            address(newMockValidator),
            // uninstallData needs to provide prev module address with data to uninstall
            abi.encode(prev, "")
        );

        uninstallModule(callData, EXECTYPE_DEFAULT);

        assertFalse(BOB_ACCOUNT.isModuleInstalled(MODULE_TYPE_VALIDATOR, address(newMockValidator), ""), "Module should not be installed anymore");
        assertTrue(BOB_ACCOUNT.isModuleInstalled(MODULE_TYPE_VALIDATOR, address(VALIDATOR_MODULE), ""), "Module should be installed");
    }

    function test_UninstallModule_Executor_Success() public {
        MockExecutor newMockExecutor = new MockExecutor();

        bytes memory installCallData = abi.encodeWithSelector(
            IModuleManager.installModule.selector,
            MODULE_TYPE_EXECUTOR,
            address(newMockExecutor),
            ""
        );
        installModule(installCallData, MODULE_TYPE_EXECUTOR, address(newMockExecutor), EXECTYPE_DEFAULT);

        assertTrue(BOB_ACCOUNT.isModuleInstalled(MODULE_TYPE_EXECUTOR, address(newMockExecutor), ""), "Module should not be installed initially");

        (address[] memory array, ) = BOB_ACCOUNT.getExecutorsPaginated(address(0x1), 100);
        address remove = address(mockExecutor);
        address prev = SentinelListHelper.findPrevious(array, remove);

        bytes memory callData = abi.encodeWithSelector(
            IModuleManager.uninstallModule.selector,
            MODULE_TYPE_EXECUTOR,
            address(mockExecutor),
            // uninstallData needs to provide prev module address with data to uninstall
            abi.encode(prev, "")
        );

        uninstallModule(callData, EXECTYPE_DEFAULT);

        assertFalse(BOB_ACCOUNT.isModuleInstalled(MODULE_TYPE_EXECUTOR, address(mockExecutor), ""), "Module should not be installed anymore");
        assertTrue(BOB_ACCOUNT.isModuleInstalled(MODULE_TYPE_EXECUTOR, address(newMockExecutor), ""), "Module should be installed");
    }

    function test_UninstallModule_Failure_LastValidator() public {
        bytes memory installCallData = abi.encodeWithSelector(
            IModuleManager.installModule.selector,
            MODULE_TYPE_VALIDATOR,
            address(mockValidator),
            ""
        );

        assertTrue(BOB_ACCOUNT.isModuleInstalled(MODULE_TYPE_VALIDATOR, address(VALIDATOR_MODULE), ""), "Module should not be installed initially");

        (address[] memory array, ) = BOB_ACCOUNT.getValidatorsPaginated(address(0x1), 100);
        address remove = address(mockValidator);
        address prev = SentinelListHelper.findPrevious(array, remove);
        // If return is address(0), prev should be the sentinel address
        if (prev == address(0)) prev = address(0x01);

        bytes memory callData = abi.encodeWithSelector(
            IModuleManager.uninstallModule.selector,
            MODULE_TYPE_VALIDATOR,
            address(VALIDATOR_MODULE),
            // uninstallData needs to provide prev module address with data to uninstall
            abi.encode(prev, "")
        );

        bytes memory expectedRevertReason = abi.encodeWithSignature("CannotRemoveLastValidator()");

        Execution[] memory execution = new Execution[](1);
        execution[0] = Execution(address(BOB_ACCOUNT), 0, callData);

        // Similar to installModule but for uninstallation
        PackedUserOperation[] memory userOps = preparePackedUserOperation(BOB, BOB_ACCOUNT, EXECTYPE_DEFAULT, execution);
        bytes32 userOpHash = ENTRYPOINT.getUserOpHash(userOps[0]);
        // Expect the UserOperationRevertReason event
        vm.expectEmit(true, true, true, true);

        emit UserOperationRevertReason(
            userOpHash, // userOpHash
            address(BOB_ACCOUNT), // sender
            userOps[0].nonce, // nonce
            expectedRevertReason
        );
        ENTRYPOINT.handleOps(userOps, payable(BOB.addr));
    }

    function test_UninstallModule_IncorrectType() public {
        bytes memory installCallData = abi.encodeWithSelector(
            IModuleManager.installModule.selector, MODULE_TYPE_VALIDATOR, address(mockValidator), ""
        );

        assertTrue(
            BOB_ACCOUNT.isModuleInstalled(MODULE_TYPE_VALIDATOR, address(VALIDATOR_MODULE), ""),
            "Module should be installed initially"
        );

        (address[] memory array,) = BOB_ACCOUNT.getValidatorsPaginated(address(0x1), 100);
        address remove = address(mockValidator);
        address prev = SentinelListHelper.findPrevious(array, remove);

        bytes memory callData = abi.encodeWithSelector(
            IModuleManager.uninstallModule.selector,
            MODULE_TYPE_EXECUTOR,
            address(VALIDATOR_MODULE),
            // uninstallData needs to provide prev module address with data to uninstall
            abi.encode(prev, "")
        );

        bytes memory expectedRevertReason = abi.encodeWithSignature("MismatchModuleTypeId(uint256)", MODULE_TYPE_EXECUTOR);

        Execution[] memory execution = new Execution[](1);
        execution[0] = Execution(address(BOB_ACCOUNT), 0, callData);

        // Similar to installModule but for uninstallation
        PackedUserOperation[] memory userOps = preparePackedUserOperation(BOB, BOB_ACCOUNT, EXECTYPE_DEFAULT, execution);
        bytes32 userOpHash = ENTRYPOINT.getUserOpHash(userOps[0]);
        // Expect the UserOperationRevertReason event
        vm.expectEmit(true, true, true, true);

        emit UserOperationRevertReason(
            userOpHash, // userOpHash
            address(BOB_ACCOUNT), // sender
            userOps[0].nonce, // nonce
            expectedRevertReason
        );
        ENTRYPOINT.handleOps(userOps, payable(BOB.addr));
    }

    


    function test_UninstallModule_NotInstalled() public {
        assertTrue(BOB_ACCOUNT.isModuleInstalled(MODULE_TYPE_VALIDATOR, address(VALIDATOR_MODULE), ""), "Module should not be installed initially");

        assertFalse(BOB_ACCOUNT.isModuleInstalled(MODULE_TYPE_VALIDATOR, address(mockValidator), ""), "Module should not be installed");

        (address[] memory array, ) = BOB_ACCOUNT.getValidatorsPaginated(address(0x1), 100);
        address remove = address(mockValidator);
        address prev = SentinelListHelper.findPrevious(array, remove);

        bytes memory callData = abi.encodeWithSelector(
            IModuleManager.uninstallModule.selector,
            MODULE_TYPE_VALIDATOR,
            address(mockValidator),
            // uninstallData needs to provide prev module address with data to uninstall
            abi.encode(prev, "")
        );

        Execution[] memory execution = new Execution[](1);
        execution[0] = Execution(address(BOB_ACCOUNT), 0, callData);

        PackedUserOperation[] memory userOps = preparePackedUserOperation(BOB, BOB_ACCOUNT, EXECTYPE_DEFAULT, execution);

        bytes32 userOpHash = ENTRYPOINT.getUserOpHash(userOps[0]);

        bytes memory expectedRevertReason = abi.encodeWithSignature(
            "ModuleNotInstalled(uint256,address)",
            MODULE_TYPE_VALIDATOR,
            address(mockValidator)
        );

        // Expect the UserOperationRevertReason event
        vm.expectEmit(true, true, true, true);

        emit UserOperationRevertReason(
            userOpHash, // userOpHash
            address(BOB_ACCOUNT), // sender
            userOps[0].nonce, // nonce
            expectedRevertReason
        );
        ENTRYPOINT.handleOps(userOps, payable(address(BOB.addr)));

        assertFalse(BOB_ACCOUNT.isModuleInstalled(MODULE_TYPE_VALIDATOR, address(mockValidator), ""), "Module should not be installed");
    }

    function test_UninstallExecutorModule_Success() public {
        MockExecutor newMockExecutor = new MockExecutor();

        assertFalse(BOB_ACCOUNT.isModuleInstalled(MODULE_TYPE_EXECUTOR, address(newMockExecutor), ""), "Module should not be installed");

        bytes memory installData = abi.encodeWithSelector(IModuleManager.installModule.selector, MODULE_TYPE_EXECUTOR, address(newMockExecutor), "");

        installModule(installData, MODULE_TYPE_EXECUTOR, address(newMockExecutor), EXECTYPE_DEFAULT);

        assertTrue(BOB_ACCOUNT.isModuleInstalled(MODULE_TYPE_EXECUTOR, address(newMockExecutor), ""), "Module should be installed");

        (address[] memory array, ) = BOB_ACCOUNT.getExecutorsPaginated(address(0x1), 100);
        address remove = address(newMockExecutor);
        address prev = SentinelListHelper.findPrevious(array, remove);
        bytes memory callData = abi.encodeWithSelector(
            IModuleManager.uninstallModule.selector,
            MODULE_TYPE_EXECUTOR,
            address(newMockExecutor),
            // uninstallData needs to provide prev module address with data to uninstall
            abi.encode(prev, "")
        );

        Execution[] memory execution = new Execution[](1);
        execution[0] = Execution(address(BOB_ACCOUNT), 0, callData);

        PackedUserOperation[] memory userOps = preparePackedUserOperation(BOB, BOB_ACCOUNT, EXECTYPE_DEFAULT, execution);

        ENTRYPOINT.handleOps(userOps, payable(address(BOB.addr)));

        assertFalse(BOB_ACCOUNT.isModuleInstalled(MODULE_TYPE_EXECUTOR, address(newMockExecutor), ""), "Module should not be installed");
    }

    function test_UninstallModule_IncorrectPrevModuleData() public {
        // Setup: Install the module first
        test_InstallModule_Success(); // Use the test case directly for setup
        assertTrue(BOB_ACCOUNT.isModuleInstalled(MODULE_TYPE_VALIDATOR, address(VALIDATOR_MODULE), ""), "Module should be installed initially");
        assertTrue(BOB_ACCOUNT.isModuleInstalled(MODULE_TYPE_VALIDATOR, address(mockValidator), ""), "Module should be installed initially");

        (address[] memory array, ) = BOB_ACCOUNT.getValidatorsPaginated(address(0x1), 100);
        address remove = address(mockValidator);

        bytes memory callData = abi.encodeWithSelector(
            IModuleManager.uninstallModule.selector,
            MODULE_TYPE_VALIDATOR,
            remove,
            abi.encode(address(0x66), "")
        );

        Execution[] memory execution = new Execution[](1);
        execution[0] = Execution(address(BOB_ACCOUNT), 0, callData);

        PackedUserOperation[] memory userOps = preparePackedUserOperation(BOB, BOB_ACCOUNT, EXECTYPE_DEFAULT, execution);

        bytes32 userOpHash = ENTRYPOINT.getUserOpHash(userOps[0]);

        bytes memory expectedRevertReason = abi.encodeWithSignature("LinkedList_InvalidEntry(address)", remove);

        // Expect the UserOperationRevertReason event
        vm.expectEmit(true, true, true, true);

        emit UserOperationRevertReason(
            userOpHash, // userOpHash
            address(BOB_ACCOUNT), // sender
            userOps[0].nonce, // nonce
            expectedRevertReason
        );
        ENTRYPOINT.handleOps(userOps, payable(address(BOB.addr)));

        // Module should still be installed
        assertTrue(BOB_ACCOUNT.isModuleInstalled(MODULE_TYPE_VALIDATOR, address(mockValidator), ""), "Module should not be installed");
    }

    function test_UninstallLastValidator_Reverted() public {
        bytes memory customData = abi.encode(GENERIC_FALLBACK_SELECTOR);

        assertTrue(
            BOB_ACCOUNT.isModuleInstalled(MODULE_TYPE_VALIDATOR, address(VALIDATOR_MODULE), customData),
            "Module should not be installed initially"
        );

        (address[] memory array, ) = BOB_ACCOUNT.getValidatorsPaginated(address(0x1), 100);
        address remove = address(VALIDATOR_MODULE);
        address prev = SentinelListHelper.findPrevious(array, remove);

        bytes memory callData = abi.encodeWithSelector(
            IModuleManager.uninstallModule.selector,
            MODULE_TYPE_VALIDATOR,
            remove,
            abi.encode(prev, customData)
        );

        Execution[] memory execution = new Execution[](1);
        execution[0] = Execution(address(BOB_ACCOUNT), 0, callData);

        PackedUserOperation[] memory userOps = preparePackedUserOperation(BOB, BOB_ACCOUNT, EXECTYPE_DEFAULT, execution);

        bytes32 userOpHash = ENTRYPOINT.getUserOpHash(userOps[0]);

        bytes memory expectedRevertReason = abi.encodeWithSignature("CannotRemoveLastValidator()");

        // Expect the UserOperationRevertReason event
        vm.expectEmit(true, true, true, true);

        emit UserOperationRevertReason(
            userOpHash, // userOpHash
            address(BOB_ACCOUNT), // sender
            userOps[0].nonce, // nonce
            expectedRevertReason
        );
        ENTRYPOINT.handleOps(userOps, payable(BOB.addr));

        assertTrue(BOB_ACCOUNT.isModuleInstalled(MODULE_TYPE_VALIDATOR, address(VALIDATOR_MODULE), customData), "Module should be installed");
    }

    function test_UninstallFallbackHandler_Success() public {
        bytes memory customData = abi.encode(bytes4(GENERIC_FALLBACK_SELECTOR));

        assertFalse(
            BOB_ACCOUNT.isModuleInstalled(MODULE_TYPE_FALLBACK, address(mockHandler), customData),
            "FallbackHandler should be uninstalled initially"
        );
        installModule(
            abi.encodeWithSelector(IModuleManager.installModule.selector, MODULE_TYPE_FALLBACK, address(mockHandler), customData),
            MODULE_TYPE_FALLBACK,
            address(mockHandler),
            EXECTYPE_DEFAULT
        );
        assertTrue(
            BOB_ACCOUNT.isModuleInstalled(MODULE_TYPE_FALLBACK, address(mockHandler), customData),
            "FallbackHandler should be installed successfully"
        );
        // Uninstall
        bytes memory callDataUninstall = abi.encodeWithSelector(
            IModuleManager.uninstallModule.selector,
            MODULE_TYPE_FALLBACK,
            address(mockHandler),
            customData
        );

        Execution[] memory executionUninstall = new Execution[](1);
        executionUninstall[0] = Execution(address(BOB_ACCOUNT), 0, callDataUninstall);

<<<<<<< HEAD
        PackedUserOperation[] memory userOpsUninstall = prepareUserOperation(BOB, BOB_ACCOUNT, EXECTYPE_DEFAULT, executionUninstall);
=======
        PackedUserOperation[] memory userOpsUninstall =
            preparePackedUserOperation(BOB, BOB_ACCOUNT, EXECTYPE_DEFAULT, executionUninstall);
>>>>>>> 73771e38
        ENTRYPOINT.handleOps(userOpsUninstall, payable(address(BOB.addr)));

        assertFalse(
            BOB_ACCOUNT.isModuleInstalled(MODULE_TYPE_FALLBACK, address(mockHandler), customData),
            "FallbackHandler should be uninstalled successfully"
        );
    }

    function test_UninstallFallbackHandler_NotInstalled() public {
        // Uninstall
        bytes memory customData = abi.encode(bytes4(GENERIC_FALLBACK_SELECTOR));

        bytes memory callDataUninstall = abi.encodeWithSelector(
            IModuleManager.uninstallModule.selector,
            MODULE_TYPE_FALLBACK,
            address(mockHandler),
            customData
        );

        Execution[] memory executionUninstall = new Execution[](1);
        executionUninstall[0] = Execution(address(BOB_ACCOUNT), 0, callDataUninstall);

<<<<<<< HEAD
        PackedUserOperation[] memory userOps = prepareUserOperation(BOB, BOB_ACCOUNT, EXECTYPE_DEFAULT, executionUninstall);
=======
        PackedUserOperation[] memory userOps =
            preparePackedUserOperation(BOB, BOB_ACCOUNT, EXECTYPE_DEFAULT, executionUninstall);
>>>>>>> 73771e38

        bytes memory expectedRevertReason = abi.encodeWithSignature(
            "ModuleNotInstalled(uint256,address)",
            MODULE_TYPE_FALLBACK,
            address(mockHandler)
        );

        bytes32 userOpHash = ENTRYPOINT.getUserOpHash(userOps[0]);
        // Expect the UserOperationRevertReason event
        vm.expectEmit(true, true, true, true);
        emit UserOperationRevertReason(
            userOpHash, // userOpHash
            address(BOB_ACCOUNT), // sender
            userOps[0].nonce, // nonce
            expectedRevertReason
        );

        ENTRYPOINT.handleOps(userOps, payable(address(BOB.addr)));

        assertFalse(
            BOB_ACCOUNT.isModuleInstalled(MODULE_TYPE_FALLBACK, address(mockHandler), customData),
            "FallbackHandler should be uninstalled successfully"
        );
    }
}<|MERGE_RESOLUTION|>--- conflicted
+++ resolved
@@ -37,9 +37,6 @@
         );
         installModule(installCallData, MODULE_TYPE_VALIDATOR, address(newMockValidator), EXECTYPE_DEFAULT);
 
-<<<<<<< HEAD
-        assertTrue(BOB_ACCOUNT.isModuleInstalled(MODULE_TYPE_VALIDATOR, address(newMockValidator), ""), "Module should be installed initially");
-=======
         installCallData = abi.encodeWithSelector(
             IModuleManager.installModule.selector, MODULE_TYPE_VALIDATOR, address(mockValidator), ""
         );
@@ -54,7 +51,6 @@
             BOB_ACCOUNT.isModuleInstalled(MODULE_TYPE_VALIDATOR, address(mockValidator), ""),
             "Mock Module should be installed initially"
         );
->>>>>>> 73771e38
 
         (address[] memory array, ) = BOB_ACCOUNT.getValidatorsPaginated(address(0x1), 100);
         address remove = address(VALIDATOR_MODULE);
@@ -182,6 +178,9 @@
         ENTRYPOINT.handleOps(userOps, payable(BOB.addr));
     }
 
+    
+
+
     function test_UninstallModule_IncorrectType() public {
         bytes memory installCallData = abi.encodeWithSelector(
             IModuleManager.installModule.selector, MODULE_TYPE_VALIDATOR, address(mockValidator), ""
@@ -189,7 +188,12 @@
 
         assertTrue(
             BOB_ACCOUNT.isModuleInstalled(MODULE_TYPE_VALIDATOR, address(VALIDATOR_MODULE), ""),
-            "Module should be installed initially"
+            "Module should not be installed initially"
+        );
+
+        assertFalse(
+            BOB_ACCOUNT.isModuleInstalled(MODULE_TYPE_VALIDATOR, address(mockValidator), ""),
+            "Module should not be installed"
         );
 
         (address[] memory array,) = BOB_ACCOUNT.getValidatorsPaginated(address(0x1), 100);
@@ -413,12 +417,8 @@
         Execution[] memory executionUninstall = new Execution[](1);
         executionUninstall[0] = Execution(address(BOB_ACCOUNT), 0, callDataUninstall);
 
-<<<<<<< HEAD
-        PackedUserOperation[] memory userOpsUninstall = prepareUserOperation(BOB, BOB_ACCOUNT, EXECTYPE_DEFAULT, executionUninstall);
-=======
         PackedUserOperation[] memory userOpsUninstall =
             preparePackedUserOperation(BOB, BOB_ACCOUNT, EXECTYPE_DEFAULT, executionUninstall);
->>>>>>> 73771e38
         ENTRYPOINT.handleOps(userOpsUninstall, payable(address(BOB.addr)));
 
         assertFalse(
@@ -441,12 +441,8 @@
         Execution[] memory executionUninstall = new Execution[](1);
         executionUninstall[0] = Execution(address(BOB_ACCOUNT), 0, callDataUninstall);
 
-<<<<<<< HEAD
-        PackedUserOperation[] memory userOps = prepareUserOperation(BOB, BOB_ACCOUNT, EXECTYPE_DEFAULT, executionUninstall);
-=======
         PackedUserOperation[] memory userOps =
             preparePackedUserOperation(BOB, BOB_ACCOUNT, EXECTYPE_DEFAULT, executionUninstall);
->>>>>>> 73771e38
 
         bytes memory expectedRevertReason = abi.encodeWithSignature(
             "ModuleNotInstalled(uint256,address)",
