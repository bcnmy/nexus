// SPDX-License-Identifier: MIT
pragma solidity ^0.8.24;

import "../../shared/TestAccountExecution_Base.t.sol"; // Ensure this import path matches your project structure

contract TestAccountExecution_TryExecuteSingle is TestAccountExecution_Base {
    function setUp() public {
        setUpTestAccountExecution_Base();
    }

    function test_TryExecuteSingle_Success() public {
        // Initial state assertion
        assertEq(counter.getNumber(), 0, "Counter should start at 0");

        Execution[] memory execution = new Execution[](1);
        execution[0] = Execution(address(counter), 0, abi.encodeWithSelector(Counter.incrementNumber.selector));

        // Build UserOperation for single execution
        PackedUserOperation[] memory userOps = preparePackedUserOperation(BOB, BOB_ACCOUNT, EXECTYPE_TRY, execution);

        ENTRYPOINT.handleOps(userOps, payable(address(BOB.addr)));

        // Asserting the counter was incremented
        assertEq(counter.getNumber(), 1, "Counter should have been incremented");
    }

    function test_TryExecuteSingle_HandleFailure() public {
        // Initial state assertion
        assertEq(counter.getNumber(), 0, "Counter should start at 0");

        Execution[] memory execution = new Execution[](1);
        execution[0] = Execution(address(counter), 0, abi.encodeWithSelector(Counter.revertOperation.selector));

        // Assuming you have a method to prepare a UserOperation for a single execution that should fail
        PackedUserOperation[] memory userOps = preparePackedUserOperation(BOB, BOB_ACCOUNT, EXECTYPE_TRY, execution);

        ENTRYPOINT.handleOps(userOps, payable(BOB.addr));

        // Asserting the counter did not increment
        assertEq(counter.getNumber(), 0, "Counter should not have been incremented after revert");
    }

    function test_TryExecuteSingle_Empty() public {
        Execution[] memory execution = new Execution[](1);
        execution[0] = Execution(address(0), 0, "");

        // Build UserOperation for single execution
        PackedUserOperation[] memory userOps = preparePackedUserOperation(BOB, BOB_ACCOUNT, EXECTYPE_TRY, execution);

        ENTRYPOINT.handleOps(userOps, payable(address(BOB.addr)));
    }

    function test_TryExecuteSingle_ValueTransfer() public {
        address receiver = address(0x123);
        uint256 sendValue = 1 ether;

        // Fund BOB_ACCOUNT with 2 ETH to cover the value transfer
        payable(address(BOB_ACCOUNT)).call{ value: 2 ether }(""); // Fund BOB_ACCOUNT

        Execution[] memory execution = new Execution[](1);
        execution[0] = Execution(receiver, sendValue, "");

        assertEq(receiver.balance, 0, "Receiver should have 0 ETH");

        // Build UserOperation for single execution
        PackedUserOperation[] memory userOps = preparePackedUserOperation(BOB, BOB_ACCOUNT, EXECTYPE_TRY, execution);

        ENTRYPOINT.handleOps(userOps, payable(BOB.addr));

        assertEq(receiver.balance, 1 ether, "Receiver should have received 1 ETH");
    }

    function test_TryExecuteSingle_TokenTransfer() public {
        uint256 transferAmount = 100 * 10 ** token.decimals();
        // Assuming the Nexus has been funded with tokens in the setUp()

        // Encode the token transfer call
        Execution[] memory execution = new Execution[](1);
        execution[0] = Execution(address(token), 0, abi.encodeWithSelector(token.transfer.selector, CHARLIE.addr, transferAmount));

        // Prepare and execute the UserOperation
        PackedUserOperation[] memory userOps = preparePackedUserOperation(
            BOB, // Sender of the operation
            BOB_ACCOUNT, // Nexus executing the operation
            EXECTYPE_TRY,
            execution
        );

        ENTRYPOINT.handleOps(userOps, payable(BOB.addr));

        // Verify the token transfer
        assertEq(token.balanceOf(CHARLIE.addr), transferAmount, "Tokens were not transferred correctly");
    }

    function test_TryExecuteSingle_ApproveAndTransferFrom() public {
        uint256 approvalAmount = 500 * 10 ** token.decimals();
        // Assume BOB_ACCOUNT is approving CHARLIE to spend tokens on its behalf

        // Encode the approve call
        Execution[] memory approvalExecution = new Execution[](1);
        approvalExecution[0] = Execution(address(token), 0, abi.encodeWithSelector(token.approve.selector, CHARLIE.addr, approvalAmount));

        // Prepare and execute the approve UserOperation
<<<<<<< HEAD
        PackedUserOperation[] memory approveOps = prepareUserOperation(BOB, BOB_ACCOUNT, EXECTYPE_TRY, approvalExecution);
=======
        PackedUserOperation[] memory approveOps =
            preparePackedUserOperation(BOB, BOB_ACCOUNT, EXECTYPE_TRY, approvalExecution);
>>>>>>> 73771e38

        ENTRYPOINT.handleOps(approveOps, payable(BOB.addr));

        // Now CHARLIE can transfer tokens on behalf of BOB_ACCOUNT
        uint256 transferFromAmount = 200 * 10 ** token.decimals();
        prank(CHARLIE.addr);
        token.transferFrom(address(BOB_ACCOUNT), ALICE.addr, transferFromAmount);

        // Verify the final balances
        assertEq(token.balanceOf(ALICE.addr), transferFromAmount, "TransferFrom did not execute correctly");
        assertEq(token.allowance(address(BOB_ACCOUNT), CHARLIE.addr), approvalAmount - transferFromAmount, "Allowance not updated correctly");
    }
}<|MERGE_RESOLUTION|>--- conflicted
+++ resolved
@@ -101,12 +101,8 @@
         approvalExecution[0] = Execution(address(token), 0, abi.encodeWithSelector(token.approve.selector, CHARLIE.addr, approvalAmount));
 
         // Prepare and execute the approve UserOperation
-<<<<<<< HEAD
-        PackedUserOperation[] memory approveOps = prepareUserOperation(BOB, BOB_ACCOUNT, EXECTYPE_TRY, approvalExecution);
-=======
         PackedUserOperation[] memory approveOps =
             preparePackedUserOperation(BOB, BOB_ACCOUNT, EXECTYPE_TRY, approvalExecution);
->>>>>>> 73771e38
 
         ENTRYPOINT.handleOps(approveOps, payable(BOB.addr));
 
