// SPDX-License-Identifier: MIT
pragma solidity ^0.8.24;

import "../../../utils/Imports.sol";
import "../../../utils/SmartAccountTestLab.t.sol";

event Deposited(address indexed account, uint256 totalDeposit);

contract TestERC4337Account_addDeposit is Test, SmartAccountTestLab {
    Nexus private account;
    uint256 defaultMaxPercentDelta;
    uint256 defaultDepositAmount;

    function setUp() public {
        super.init();
        account = BOB_ACCOUNT;
        defaultMaxPercentDelta = 100_000_000_000;
        defaultDepositAmount = 1 ether;
    }

    function test_AddDeposit_Success() public {
        uint256 depositBefore = ENTRYPOINT.balanceOf(address(account));
        account.addDeposit{ value: defaultDepositAmount }();
        assertEq(depositBefore + defaultDepositAmount, ENTRYPOINT.balanceOf(address(account)), "Deposit should be added to EntryPoint");
    }

    function test_AddDeposit_EventEmitted() public {
        _prefundSmartAccountAndAssertSuccess(address(account), defaultDepositAmount);
        vm.expectEmit(true, true, true, true);
        uint256 expectedDeposit = ENTRYPOINT.getDepositInfo(address(account)).deposit + defaultDepositAmount;
        emit Deposited(address(account), expectedDeposit);
        account.addDeposit{ value: defaultDepositAmount }();
    }

    function test_AddDeposit_Revert_NoValue() public {
        // REVIEW: Should we add zero value check to the addDeposit method?
        account.addDeposit();
    }

    function test_AddDeposit_DepositViaHandleOps() public {
        _prefundSmartAccountAndAssertSuccess(address(account), defaultDepositAmount + 1 ether);
        uint256 depositBefore = ENTRYPOINT.balanceOf(address(account));

<<<<<<< HEAD
        Execution[] memory executions = _prepareSingleExecution(address(account), defaultDepositAmount, abi.encodeWithSignature("addDeposit()"));
        PackedUserOperation[] memory userOps = prepareUserOperation(BOB, account, EXECTYPE_DEFAULT, executions);
=======
        Execution[] memory executions =
            _prepareSingleExecution(address(account), defaultDepositAmount, abi.encodeWithSignature("addDeposit()"));
        PackedUserOperation[] memory userOps = preparePackedUserOperation(BOB, account, EXECTYPE_DEFAULT, executions);
>>>>>>> 73771e38
        uint256 gasUsed = handleUserOpAndMeasureGas(userOps, BOB.addr);

        // Using almostEq to compare balances with a tolerance for gas costs
        almostEq(depositBefore + defaultDepositAmount - (gasUsed * tx.gasprice), ENTRYPOINT.balanceOf(address(account)), defaultMaxPercentDelta);
    }

    function test_AddDeposit_BatchDepositViaHandleOps() public {
        uint256 executionsNumber = 5;
        _prefundSmartAccountAndAssertSuccess(address(account), defaultDepositAmount * 10);
        uint256 depositBefore = ENTRYPOINT.balanceOf(address(account));

        Execution memory execution = Execution(address(account), defaultDepositAmount, abi.encodeWithSignature("addDeposit()"));
        Execution[] memory executions = _prepareSeveralIdenticalExecutions(execution, executionsNumber);
        PackedUserOperation[] memory userOps = preparePackedUserOperation(BOB, account, EXECTYPE_DEFAULT, executions);
        uint256 gasUsed = handleUserOpAndMeasureGas(userOps, BOB.addr);
        almostEq(
            depositBefore + (defaultDepositAmount * executionsNumber) - (gasUsed * tx.gasprice),
            ENTRYPOINT.balanceOf(address(account)),
            defaultMaxPercentDelta
        );
    }

    function test_AddDeposit_Try_DepositViaHandleOps() public {
        _prefundSmartAccountAndAssertSuccess(address(account), defaultDepositAmount + 1 ether);
        uint256 depositBefore = ENTRYPOINT.balanceOf(address(account));

<<<<<<< HEAD
        Execution[] memory executions = _prepareSingleExecution(address(account), defaultDepositAmount, abi.encodeWithSignature("addDeposit()"));
        PackedUserOperation[] memory userOps = prepareUserOperation(BOB, account, EXECTYPE_TRY, executions);
=======
        Execution[] memory executions =
            _prepareSingleExecution(address(account), defaultDepositAmount, abi.encodeWithSignature("addDeposit()"));
        PackedUserOperation[] memory userOps = preparePackedUserOperation(BOB, account, EXECTYPE_TRY, executions);
>>>>>>> 73771e38
        uint256 gasUsed = handleUserOpAndMeasureGas(userOps, BOB.addr);

        almostEq(depositBefore + defaultDepositAmount - (gasUsed * tx.gasprice), ENTRYPOINT.balanceOf(address(account)), defaultMaxPercentDelta);
    }

    function test_AddDeposit_Try_BatchDepositViaHandleOps() public {
        _prefundSmartAccountAndAssertSuccess(address(account), defaultDepositAmount * 10);
        uint256 depositBefore = ENTRYPOINT.balanceOf(address(account));
        uint256 executionsNumber = 5;

        Execution memory execution = Execution(address(account), defaultDepositAmount, abi.encodeWithSignature("addDeposit()"));
        Execution[] memory executions = _prepareSeveralIdenticalExecutions(execution, executionsNumber);
        PackedUserOperation[] memory userOps = preparePackedUserOperation(BOB, account, EXECTYPE_TRY, executions);
        uint256 gasUsed = handleUserOpAndMeasureGas(userOps, BOB.addr);

        almostEq(
            depositBefore + (defaultDepositAmount * executionsNumber) - (gasUsed * tx.gasprice),
            ENTRYPOINT.balanceOf(address(account)),
            defaultMaxPercentDelta
        );
    }
}<|MERGE_RESOLUTION|>--- conflicted
+++ resolved
@@ -41,14 +41,9 @@
         _prefundSmartAccountAndAssertSuccess(address(account), defaultDepositAmount + 1 ether);
         uint256 depositBefore = ENTRYPOINT.balanceOf(address(account));
 
-<<<<<<< HEAD
-        Execution[] memory executions = _prepareSingleExecution(address(account), defaultDepositAmount, abi.encodeWithSignature("addDeposit()"));
-        PackedUserOperation[] memory userOps = prepareUserOperation(BOB, account, EXECTYPE_DEFAULT, executions);
-=======
         Execution[] memory executions =
             _prepareSingleExecution(address(account), defaultDepositAmount, abi.encodeWithSignature("addDeposit()"));
         PackedUserOperation[] memory userOps = preparePackedUserOperation(BOB, account, EXECTYPE_DEFAULT, executions);
->>>>>>> 73771e38
         uint256 gasUsed = handleUserOpAndMeasureGas(userOps, BOB.addr);
 
         // Using almostEq to compare balances with a tolerance for gas costs
@@ -75,14 +70,9 @@
         _prefundSmartAccountAndAssertSuccess(address(account), defaultDepositAmount + 1 ether);
         uint256 depositBefore = ENTRYPOINT.balanceOf(address(account));
 
-<<<<<<< HEAD
-        Execution[] memory executions = _prepareSingleExecution(address(account), defaultDepositAmount, abi.encodeWithSignature("addDeposit()"));
-        PackedUserOperation[] memory userOps = prepareUserOperation(BOB, account, EXECTYPE_TRY, executions);
-=======
         Execution[] memory executions =
             _prepareSingleExecution(address(account), defaultDepositAmount, abi.encodeWithSignature("addDeposit()"));
         PackedUserOperation[] memory userOps = preparePackedUserOperation(BOB, account, EXECTYPE_TRY, executions);
->>>>>>> 73771e38
         uint256 gasUsed = handleUserOpAndMeasureGas(userOps, BOB.addr);
 
         almostEq(depositBefore + defaultDepositAmount - (gasUsed * tx.gasprice), ENTRYPOINT.balanceOf(address(account)), defaultMaxPercentDelta);
