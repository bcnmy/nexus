// SPDX-License-Identifier: MIT
pragma solidity ^0.8.26;

import "../../../utils/Imports.sol";
<<<<<<< HEAD
import "../../../utils/SmartAccountTestLab.t.sol";
import { MODE_VALIDATION } from "contracts/types/Constants.sol";
=======
import "../../../utils/NexusTest_Base.t.sol";
>>>>>>> 5d81e533

/// @title TestERC4337Account_ValidateUserOp
/// @notice Tests for the validateUserOp function in the ERC4337 account.
contract TestERC4337Account_ValidateUserOp is Test, NexusTest_Base {
    Vm.Wallet internal signer;
    Nexus internal account;

    /// @notice Sets up the testing environment.
    function setUp() public {
        init();
        signer = createAndFundWallet("Signer", 0.0001 ether);
        account = deployNexus(signer, 0.0001 ether, address(VALIDATOR_MODULE));
    }

    /// @notice Tests that the prefund payment is handled with sufficient funds.
    function testPayPrefund_WithSufficientFunds() public {
        vm.deal(address(account), 1 ether);

        Execution[] memory executions = prepareSingleExecution(address(account), 0, "");
        PackedUserOperation[] memory userOps = buildPackedUserOperation(signer, account, EXECTYPE_TRY, executions, address(VALIDATOR_MODULE));
        bytes32 userOpHash = ENTRYPOINT.getUserOpHash(userOps[0]);
        userOps[0].signature = signMessage(signer, userOpHash);

        startPrank(address(ENTRYPOINT));
        account.validateUserOp(userOps[0], userOpHash, 0.1 ether);
        stopPrank();
    }

    /// @notice Tests a valid user operation.
    function test_ValidateUserOp_ValidOperation() public {
        PackedUserOperation[] memory userOps = new PackedUserOperation[](1);
<<<<<<< HEAD
        userOps[0] = buildPackedUserOp(userAddress, getNonce(address(BOB_ACCOUNT), MODE_VALIDATION, address(VALIDATOR_MODULE)));
=======
        userOps[0] = buildPackedUserOp(signer.addr, getNonce(address(BOB_ACCOUNT), address(VALIDATOR_MODULE)));
>>>>>>> 5d81e533
        bytes32 userOpHash = ENTRYPOINT.getUserOpHash(userOps[0]);
        userOps[0].signature = signMessage(BOB, userOpHash);

        startPrank(address(ENTRYPOINT));
        uint256 res = BOB_ACCOUNT.validateUserOp(userOps[0], userOpHash, 0);
        assertTrue(res == 0, "Valid operation should pass validation");
        stopPrank();
    }

    /// @notice Tests an invalid signature for the user operation.
    function test_ValidateUserOp_InvalidSignature() public {
        PackedUserOperation[] memory userOps = new PackedUserOperation[](1);
<<<<<<< HEAD
        userOps[0] = buildPackedUserOp(userAddress, getNonce(address(BOB_ACCOUNT), MODE_VALIDATION, address(VALIDATOR_MODULE)));
=======
        userOps[0] = buildPackedUserOp(signer.addr, getNonce(address(BOB_ACCOUNT), address(VALIDATOR_MODULE)));
>>>>>>> 5d81e533
        bytes32 userOpHash = ENTRYPOINT.getUserOpHash(userOps[0]);
        userOps[0].signature = signMessage(ALICE, userOpHash);

        startPrank(address(ENTRYPOINT));
        uint256 res = BOB_ACCOUNT.validateUserOp(userOps[0], userOpHash, 0);
        assertTrue(res == 1, "Operation with invalid signature should fail validation");
        stopPrank();
    }

    /// @notice Tests an invalid signature format for the user operation.
    function test_ValidateUserOp_InvalidSignatureFormat() public {
        PackedUserOperation[] memory userOps = new PackedUserOperation[](1);
        userOps[0] = buildPackedUserOp(signer.addr, getNonce(address(BOB_ACCOUNT), address(VALIDATOR_MODULE)));
        bytes32 userOpHash = ENTRYPOINT.getUserOpHash(userOps[0]);
        userOps[0].signature = "0x1234"; // Incorrect format, too short

        startPrank(address(ENTRYPOINT));
        vm.expectRevert(InvalidSignature.selector);
        BOB_ACCOUNT.validateUserOp(userOps[0], userOpHash, 0);
        stopPrank();
    }

    /// @notice Tests user operation validation with insufficient funds.
    function test_ValidateUserOp_InsufficientFunds() public {
        PackedUserOperation[] memory userOps = new PackedUserOperation[](1);
        userOps[0] = buildPackedUserOp(signer.addr, getNonce(address(BOB_ACCOUNT), address(VALIDATOR_MODULE)));
        bytes32 userOpHash = ENTRYPOINT.getUserOpHash(userOps[0]);
        userOps[0].signature = signMessage(BOB, userOpHash);

        startPrank(address(ENTRYPOINT));
        BOB_ACCOUNT.validateUserOp(userOps[0], userOpHash, 0.5 ether);
        stopPrank();
    }

    /// @notice Tests user operation validation with an invalid nonce.
    function test_ValidateUserOp_InvalidNonce() public {
        PackedUserOperation[] memory userOps = new PackedUserOperation[](1);
        uint256 incorrectNonce = 123; // deliberately incorrect
        userOps[0] = buildPackedUserOp(signer.addr, incorrectNonce);
        bytes32 userOpHash = ENTRYPOINT.getUserOpHash(userOps[0]);
        userOps[0].signature = signMessage(BOB, userOpHash);

        startPrank(address(ENTRYPOINT));
        uint res = BOB_ACCOUNT.validateUserOp(userOps[0], userOpHash, 0);
        stopPrank();
        assertTrue(res == 1, "Operation with invalid nonce should fail validation");
    }
}<|MERGE_RESOLUTION|>--- conflicted
+++ resolved
@@ -2,12 +2,7 @@
 pragma solidity ^0.8.26;
 
 import "../../../utils/Imports.sol";
-<<<<<<< HEAD
-import "../../../utils/SmartAccountTestLab.t.sol";
-import { MODE_VALIDATION } from "contracts/types/Constants.sol";
-=======
 import "../../../utils/NexusTest_Base.t.sol";
->>>>>>> 5d81e533
 
 /// @title TestERC4337Account_ValidateUserOp
 /// @notice Tests for the validateUserOp function in the ERC4337 account.
@@ -39,11 +34,7 @@
     /// @notice Tests a valid user operation.
     function test_ValidateUserOp_ValidOperation() public {
         PackedUserOperation[] memory userOps = new PackedUserOperation[](1);
-<<<<<<< HEAD
         userOps[0] = buildPackedUserOp(userAddress, getNonce(address(BOB_ACCOUNT), MODE_VALIDATION, address(VALIDATOR_MODULE)));
-=======
-        userOps[0] = buildPackedUserOp(signer.addr, getNonce(address(BOB_ACCOUNT), address(VALIDATOR_MODULE)));
->>>>>>> 5d81e533
         bytes32 userOpHash = ENTRYPOINT.getUserOpHash(userOps[0]);
         userOps[0].signature = signMessage(BOB, userOpHash);
 
@@ -56,11 +47,7 @@
     /// @notice Tests an invalid signature for the user operation.
     function test_ValidateUserOp_InvalidSignature() public {
         PackedUserOperation[] memory userOps = new PackedUserOperation[](1);
-<<<<<<< HEAD
         userOps[0] = buildPackedUserOp(userAddress, getNonce(address(BOB_ACCOUNT), MODE_VALIDATION, address(VALIDATOR_MODULE)));
-=======
-        userOps[0] = buildPackedUserOp(signer.addr, getNonce(address(BOB_ACCOUNT), address(VALIDATOR_MODULE)));
->>>>>>> 5d81e533
         bytes32 userOpHash = ENTRYPOINT.getUserOpHash(userOps[0]);
         userOps[0].signature = signMessage(ALICE, userOpHash);
 
