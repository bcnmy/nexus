--- conflicted
+++ resolved
@@ -2,12 +2,7 @@
 pragma solidity ^0.8.26;
 
 import "../../../utils/Imports.sol";
-<<<<<<< HEAD
-import "../../../utils/SmartAccountTestLab.t.sol";
-import { MODE_VALIDATION } from "contracts/types/Constants.sol";
-=======
 import "../../../utils/NexusTest_Base.t.sol";
->>>>>>> 5d81e533
 
 /// @title TestERC4337Account_PayPrefund
 /// @notice Tests for the validateUserOp function in the ERC4337 account related to paying prefunds.
@@ -22,32 +17,16 @@
         account = deployNexus(signer, 0.0001 ether, address(VALIDATOR_MODULE));
     }
 
-<<<<<<< HEAD
-    function test_ValidateUserOp_ValidOperation() public {
-        // Initialize a user operation with a valid setup
-        PackedUserOperation[] memory userOps = new PackedUserOperation[](1);
-        userOps[0] = buildPackedUserOp(userAddress, getNonce(address(BOB_ACCOUNT), MODE_VALIDATION, address(VALIDATOR_MODULE)));
-        bytes32 userOpHash = ENTRYPOINT.getUserOpHash(userOps[0]);
-        userOps[0].signature = signMessage(BOB, userOpHash);
-=======
     /// @notice Tests the prefund payment handling with sufficient funds.
     function testPayPrefund_WithSufficientFunds() public {
         // Fund the account with sufficient ether
         vm.deal(address(account), 1 ether);
->>>>>>> 5d81e533
 
         // Prepare a single execution with no value transfer
         Execution[] memory executions = prepareSingleExecution(address(account), 0, "");
 
-<<<<<<< HEAD
-    function test_ValidateUserOp_InvalidSignature() public {
-        // Initialize a user operation with a valid nonce but signed by an incorrect signer
-        PackedUserOperation[] memory userOps = new PackedUserOperation[](1);
-        userOps[0] = buildPackedUserOp(userAddress, getNonce(address(BOB_ACCOUNT), MODE_VALIDATION, address(VALIDATOR_MODULE)));
-=======
         // Build a packed user operation
         PackedUserOperation[] memory userOps = buildPackedUserOperation(signer, account, EXECTYPE_TRY, executions, address(VALIDATOR_MODULE));
->>>>>>> 5d81e533
         bytes32 userOpHash = ENTRYPOINT.getUserOpHash(userOps[0]);
         userOps[0].signature = signMessage(signer, userOpHash);
 
