// SPDX-License-Identifier: MIT
pragma solidity ^0.8.24;

import "../../../utils/Imports.sol";
import "../../../utils/SmartAccountTestLab.t.sol";
// import {UserOperation} from "path/to/UserOperation.sol"; // Update this path

contract TestERC4337Account_Nonce is Test, SmartAccountTestLab {
    Counter public counter;

    function setUp() public {
        init();
        counter = new Counter();
    }

    function test_InitialNonce() public {
        uint256 nonce = ENTRYPOINT.getNonce(address(BOB_ACCOUNT), makeNonceKeyFromAddress(address(VALIDATOR_MODULE)));
        assertEq(BOB_ACCOUNT.nonce(makeNonceKeyFromAddress(address(VALIDATOR_MODULE))), nonce, "Nonce in the account and EP should be same");
    }

    function test_NonceIncrementAfterOperation() public {
        uint256 initialNonce = BOB_ACCOUNT.nonce(makeNonceKeyFromAddress(address(VALIDATOR_MODULE)));
        assertEq(counter.getNumber(), 0, "Counter should start at 0");

<<<<<<< HEAD
        Execution[] memory executions = _prepareSingleExecution(address(counter), 0, abi.encodeWithSelector(Counter.incrementNumber.selector));
        PackedUserOperation[] memory userOps = prepareUserOperation(BOB, BOB_ACCOUNT, EXECTYPE_DEFAULT, executions);
=======
        Execution[] memory executions =
            _prepareSingleExecution(address(counter), 0, abi.encodeWithSelector(Counter.incrementNumber.selector));
        PackedUserOperation[] memory userOps = preparePackedUserOperation(BOB, BOB_ACCOUNT, EXECTYPE_DEFAULT, executions);
>>>>>>> 73771e38
        ENTRYPOINT.handleOps(userOps, payable(BOB.addr));

        assertEq(counter.getNumber(), 1, "Counter should have been incremented");
        uint256 newNonce = BOB_ACCOUNT.nonce(makeNonceKeyFromAddress(address(VALIDATOR_MODULE)));
        assertEq(newNonce, initialNonce + 1, "Nonce should increment after operation");
    }

    function test_NonceIncrementedEvenOnFailedOperation() public {
        uint256 initialNonce = BOB_ACCOUNT.nonce(makeNonceKeyFromAddress(address(VALIDATOR_MODULE)));
        assertEq(counter.getNumber(), 0, "Counter should start at 0");

        Execution[] memory executions = _prepareSingleExecution(address(counter), 0, abi.encodeWithSelector(Counter.revertOperation.selector));

        // Assuming the method should fail
        PackedUserOperation[] memory userOps = preparePackedUserOperation(BOB, BOB_ACCOUNT, EXECTYPE_DEFAULT, executions);
        bytes32 userOpHash = ENTRYPOINT.getUserOpHash(userOps[0]);
        bytes memory expectedRevertReason = abi.encodeWithSignature("Error(string)", "Counter: Revert operation");

        vm.expectEmit(true, true, true, true);
        emit UserOperationRevertReason(userOpHash, address(BOB_ACCOUNT), userOps[0].nonce, expectedRevertReason);
        ENTRYPOINT.handleOps(userOps, payable(BOB.addr));

        assertEq(counter.getNumber(), 0, "Counter should not have been incremented after revert");
        uint256 newNonce = BOB_ACCOUNT.nonce(makeNonceKeyFromAddress(address(VALIDATOR_MODULE)));
        assertEq(newNonce, initialNonce + 1, "Nonce should change even on failed operation");
    }

    function makeNonceKeyFromAddress(address addr) internal pure returns (uint192) {
        return uint192(bytes24(bytes20(address(addr))));
    }
}<|MERGE_RESOLUTION|>--- conflicted
+++ resolved
@@ -22,14 +22,9 @@
         uint256 initialNonce = BOB_ACCOUNT.nonce(makeNonceKeyFromAddress(address(VALIDATOR_MODULE)));
         assertEq(counter.getNumber(), 0, "Counter should start at 0");
 
-<<<<<<< HEAD
-        Execution[] memory executions = _prepareSingleExecution(address(counter), 0, abi.encodeWithSelector(Counter.incrementNumber.selector));
-        PackedUserOperation[] memory userOps = prepareUserOperation(BOB, BOB_ACCOUNT, EXECTYPE_DEFAULT, executions);
-=======
         Execution[] memory executions =
             _prepareSingleExecution(address(counter), 0, abi.encodeWithSelector(Counter.incrementNumber.selector));
         PackedUserOperation[] memory userOps = preparePackedUserOperation(BOB, BOB_ACCOUNT, EXECTYPE_DEFAULT, executions);
->>>>>>> 73771e38
         ENTRYPOINT.handleOps(userOps, payable(BOB.addr));
 
         assertEq(counter.getNumber(), 1, "Counter should have been incremented");
