--- conflicted
+++ resolved
@@ -1,16 +1,14 @@
 # Changelog
 
+All notable changes to the `erc7579-modular-smart-account` project will be documented in this file.
 All notable changes to the `erc7579-modular-smart-account` project will be documented in this file.
 
 The format is based on [Keep a Changelog](https://keepachangelog.com/en/1.0.0/), and this project adheres to [Semantic Versioning](https://semver.org/spec/v2.0.0.html).
 
 ## [Unreleased]
 
-<<<<<<< HEAD
 ## [0.2.0] - 2024-03-08
 
-=======
->>>>>>> ef2687fa
 ## [0.1.0] - 2024-02-19
 
 ### Added
